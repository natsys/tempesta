--- conflicted
+++ resolved
@@ -68,10 +68,6 @@
 	return sk->sk_state == TCP_ESTABLISHED;
 }
 
-<<<<<<< HEAD
-#define ss_close(sk)			__ss_close(sk, false, true)
-#define ss_close_sync(sk, need_drop)	__ss_close(sk, true, need_drop)
-=======
 enum {
 	__SS_F_SYNC = 0,		/* Synchronous operation required. */
 	__SS_F_KEEP_SKB,		/* Keep SKBs (use clones) on sending. */
@@ -86,7 +82,6 @@
 	__ss_close(sk, 0)
 #define ss_close_sync(sk, drop)		\
 	__ss_close(sk, SS_F_SYNC | (drop ? SS_F_CONN_CLOSE : 0))
->>>>>>> 798299d5
 
 int ss_hooks_register(SsHooks* hooks);
 void ss_hooks_unregister(SsHooks* hooks);
@@ -95,13 +90,8 @@
 void ss_proto_inherit(const SsProto *parent, SsProto *child, int child_type);
 void ss_set_callbacks(struct sock *sk);
 void ss_set_listen(struct sock *sk);
-<<<<<<< HEAD
-int ss_send(struct sock *sk, SsSkbList *skb_list, bool pass_skb);
-int __ss_close(struct sock *sk, bool sync, bool need_drop);
-=======
 int ss_send(struct sock *sk, SsSkbList *skb_list, int flags);
 int __ss_close(struct sock *sk, int flags);
->>>>>>> 798299d5
 int ss_sock_create(int family, int type, int protocol, struct sock **res);
 void ss_release(struct sock *sk);
 int ss_connect(struct sock *sk, struct sockaddr *addr, int addrlen, int flags);
