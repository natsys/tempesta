/*
 *		Tempesta FW
 *
 * HTTP session management.
 *
 * Typically Web applications identify HTTP sessions using special session ID
 * cookies. Tempesta does this using sticky cookies. So HTTP session contains
 * at least its timestamp and secure HMAC over User-Agent, client IP address
 * and the timestamp - the hash is used to identify the session.
 *
 * HTTP sessions are used for client security identification (e.g. DDoS cookie
 * challenge), safe load balancing for session oriented Web apps and so on.
 * The term 'Client' is actually vague. Different human clients can be behind
 * shared proxy having the same source IP (i.e. the same TfwClient descriptor).
 * The same human client can use differnt browsers, so they send different
 * User-Agent headers and use different sticky cookies. X-Forwarded-For header
 * value can be used to cope the non anonymous forward proxy problem and
 * identify real clients.
 *
 * Copyright (C) 2015-2017 Tempesta Technologies, Inc.
 *
 * This program is free software; you can redistribute it and/or modify it
 * under the terms of the GNU General Public License as published by
 * the Free Software Foundation; either version 2 of the License,
 * or (at your option) any later version.
 *
 * This program is distributed in the hope that it will be useful, but WITHOUT
 * ANY WARRANTY; without even the implied warranty of MERCHANTABILITY or
 * FITNESS FOR A PARTICULAR PURPOSE.
 * See the GNU General Public License for more details.
 *
 * You should have received a copy of the GNU General Public License along with
 * this program; if not, write to the Free Software Foundation, Inc., 59
 * Temple Place - Suite 330, Boston, MA 02111-1307, USA.
 */
#include <crypto/hash.h>
#include <linux/ctype.h>
#include <linux/hashtable.h>
#include <linux/slab.h>
#include <linux/time.h>

#include "addr.h"
#include "cfg.h"
#include "client.h"
#include "hash.h"
#include "http_msg.h"
#include "http_sess.h"

#define STICKY_NAME_MAXLEN	(32)
#define STICKY_NAME_DEFAULT	"__tfw"
#define STICKY_KEY_MAXLEN	FIELD_SIZEOF(TfwHttpSess, hmac)

#define SESS_HASH_BITS		17
#define SESS_HASH_SZ		(1 << SESS_HASH_BITS)

/**
 * @name		- name of sticky cookie;
 * @name_eq		- @name plus "=" to make some operations faster;
 * @sess_lifetime	- session lifetime in seconds;
 */
typedef struct {
	TfwStr		name;
	TfwStr		name_eq;
	unsigned int	sess_lifetime;
	u_int		enabled : 1,
			enforce : 1;
} TfwCfgSticky;

/**
 * Temporal storage for calculated sticky cookie values.
 */
typedef struct {
	unsigned long	ts;
	unsigned char	hmac[STICKY_KEY_MAXLEN];
} __attribute__((packed)) StickyVal;

typedef struct {
	struct hlist_head	list;
	spinlock_t		lock;
} SessHashBucket;

static TfwCfgSticky tfw_cfg_sticky;
/* Secret server value to generate reliable client identifiers. */
static struct crypto_shash *tfw_sticky_shash;
static char tfw_sticky_key[STICKY_KEY_MAXLEN];
static bool tfw_cfg_sticky_sess = false;

static SessHashBucket sess_hash[SESS_HASH_SZ] = {
	[0 ... (SESS_HASH_SZ - 1)] = {
		HLIST_HEAD_INIT,
	}
};

static struct kmem_cache *sess_cache;

static int
tfw_http_sticky_send_302(TfwHttpReq *req, StickyVal *sv)
{
	unsigned long ts_be64 = cpu_to_be64(sv->ts);
	TfwStr chunks[3], cookie = { 0 };
	DEFINE_TFW_STR(s_eq, "=");
	TfwHttpMsg *hmresp;
	char buf[sizeof(*sv) * 2];

	if (!(hmresp = tfw_http_msg_alloc(Conn_Srv)))
		return -ENOMEM;
	/*
	 * Form the cookie as:
	 *
	 * 	<timestamp> | HMAC(Secret, User-Agent, timestamp, Client IP)
	 *
	 * Open <timestamp> is required to be able to recalculate secret HMAC.
	 * Since the secret is unknown for the attacke, they're still unable to
	 * recalculate HMAC while we don't need to store session information
	 * until we receive correct cookie value.
	 */
	bin2hex(buf, &ts_be64, sizeof(ts_be64));
	bin2hex(&buf[sizeof(ts_be64) * 2], sv->hmac, sizeof(sv->hmac));

	memset(chunks, 0, sizeof(chunks));
	chunks[0] = tfw_cfg_sticky.name;
	chunks[1] = s_eq;
	chunks[2].ptr = buf;
	chunks[2].len = sizeof(*sv) * 2;

	cookie.ptr = chunks;
	cookie.len = chunks[0].len + chunks[1].len + chunks[2].len;
	__TFW_STR_CHUNKN_SET(&cookie, 3);

	if (tfw_http_prep_302(hmresp, req, &cookie)) {
		tfw_http_msg_free(hmresp);
		return -1;
	}

	tfw_http_resp_fwd(req, (TfwHttpResp *)hmresp);

	return 0;
}

static int
search_cookie(TfwPool *pool, const TfwStr *cookie, TfwStr *val)
{
	const char *const cstr = tfw_cfg_sticky.name_eq.ptr;
	const unsigned long clen = tfw_cfg_sticky.name_eq.len;
	TfwStr *chunk, *end, *next;
	TfwStr tmp = { .flags = 0, };
	unsigned int n = TFW_STR_CHUNKN(cookie);

	BUG_ON(!TFW_STR_PLAIN(&tfw_cfg_sticky.name_eq));

	/* Search cookie name. */
	end = (TfwStr*)cookie->ptr + TFW_STR_CHUNKN(cookie);
	for (chunk = cookie->ptr; chunk != end; ++chunk, --n) {
		if (!(chunk->flags & TFW_STR_NAME))
			continue;
		/*
		 * Create a temporary compound string, starting with this
		 * chunk. The total string length is not used here, so it
		 * is not set.
		 */
		tmp.ptr = (void *)chunk;
		__TFW_STR_CHUNKN_SET(&tmp, n);
		if (tfw_str_eq_cstr(&tmp, cstr, clen, TFW_STR_EQ_PREFIX))
			break;
	}
	if (chunk == end)
		return 0;

	/* Search cookie value, starting with next chunk. */
	for (++chunk; chunk != end; ++chunk)
		if (chunk->flags & TFW_STR_VALUE)
			break;
	/*
	 * The party can send us zero-value cookie,
	 * treat this as not found cookie.
	 */
	if (unlikely(chunk == end))
		return 0;

	/* Check if value is plain string, just return it in this case. */
	next = chunk + 1;
	if (likely(next == end || *(char *)next->ptr == ';')) {
		TFW_DBG3("%s: plain cookie value: %.*s\n", __func__,
			 (int)chunk->len, (char *)chunk->ptr);
		*val = *chunk;
		return 1;
	}

	/* Add value chunks to out-string. */
	TFW_DBG3("%s: compound cookie value found\n", __func__);
	val->ptr = chunk;
	TFW_STR_CHUNKN_ADD(val, 1);
	val->len = chunk->len;
	for (; chunk != end; ++chunk) {
		if (*(char *)chunk->ptr == ';')
			/* value chunks exhausted */
			break;
		TFW_STR_CHUNKN_ADD(val, 1);
		val->len += chunk->len;
	}
	BUG_ON(TFW_STR_CHUNKN(val) < 2);

	return 1;
}

/*
 * Find Tempesta sticky cookie in an HTTP message.
 *
 * Return 1 if the cookie is found.
 * Return 0 if the cookie is NOT found.
 */
static int
tfw_http_sticky_get(TfwHttpReq *req, TfwStr *cookie_val)
{
	TfwStr value = { 0 };
	TfwStr *hdr;

	/*
	 * Find a 'Cookie:' header field in the request. Then search for
	 * Tempesta sticky cookie within the field. Note that there can
	 * be only one "Cookie:" header field. See RFC 6265 section 5.4.
	 * NOTE: Irrelevant here, but there can be multiple 'Set-Cookie"
	 * header fields as an exception. See RFC 7230 section 3.2.2.
	 */
	hdr = &req->h_tbl->tbl[TFW_HTTP_HDR_COOKIE];
	if (TFW_STR_EMPTY(hdr))
		return 0;
	tfw_http_msg_clnthdr_val(hdr, TFW_HTTP_HDR_COOKIE, &value);

	return search_cookie(req->pool, &value, cookie_val);
}

#ifdef DEBUG
#define TFW_DBG_PRINT_STICKY_COOKIE(addr, ua, sv)			\
do {									\
	char abuf[TFW_ADDR_STR_BUF_SIZE] = {0};				\
	char hbuf[STICKY_KEY_MAXLEN * 2] = {0};				\
	tfw_addr_fmt_v6(&(addr)->v6.sin6_addr, 0, abuf);		\
	bin2hex(hbuf, tfw_sticky_key, STICKY_KEY_MAXLEN);		\
	TFW_DBG("http_sess: calculate sticky cookie for %s,"		\
		" ts=%#lx(now=%#lx)...\n", abuf, (sv)->ts, jiffies);	\
	TFW_DBG("\t...secret: %.*s\n", (int)STICKY_KEY_MAXLEN * 2, hbuf);\
	tfw_str_dprint(ua, "\t...User-Agent");				\
} while (0)
#else
#define TFW_DBG_PRINT_STICKY_COOKIE(addr, ua, sv)
#endif

/*
 * Create Tempesta sticky cookie value.
 *
 * Tempesta sticky cookie is based on:
 * - HTTP request source IP address;
 * - HTTP request User-Agent string;
 * - Current timestamp;
 * - The secret key;
 */
static int
__sticky_calc(TfwHttpReq *req, StickyVal *sv)
{
	int r, addr_len;
	TfwStr ua_value = { 0 };
	TfwAddr *addr = &req->conn->peer->addr;
	TfwStr *hdr, *c, *end;
	char desc[sizeof(struct shash_desc)
		  + crypto_shash_descsize(tfw_sticky_shash)]
		  CRYPTO_MINALIGN_ATTR;
	struct shash_desc *shash_desc = (struct shash_desc *)desc;

	/* User-Agent header field is not mandatory and may be missing. */
	hdr = &req->h_tbl->tbl[TFW_HTTP_HDR_USER_AGENT];
	if (!TFW_STR_EMPTY(hdr))
		tfw_http_msg_clnthdr_val(hdr, TFW_HTTP_HDR_USER_AGENT,
					 &ua_value);

	addr_len = tfw_addr_sa_len(addr);

	memset(desc, 0, sizeof(desc));
	shash_desc->tfm = tfw_sticky_shash;
	shash_desc->flags = 0;

	TFW_DBG_PRINT_STICKY_COOKIE(addr, &ua_value, sv);

	if ((r = crypto_shash_init(shash_desc)))
		return r;
	if ((r = crypto_shash_update(shash_desc, (u8 *)&addr->sa, addr_len)))
		return r;
	if (ua_value.len) {
		TFW_STR_FOR_EACH_CHUNK(c, &ua_value, end) {
			r = crypto_shash_update(shash_desc, c->ptr, c->len);
			if (r)
				return r;
		}
	}
	return crypto_shash_finup(shash_desc, (u8 *)&sv->ts, sizeof(sv->ts),
				  sv->hmac);
}

static int
tfw_http_sticky_calc(TfwHttpReq *req, StickyVal *sv)
{
	sv->ts = jiffies;

	return __sticky_calc(req, sv);
}

/*
 * Add Tempesta sticky cookie to an HTTP response.
 *
 * Create a complete 'Set-Cookie:' header field, and add it
 * to the HTTP response' header block.
 */
static int
tfw_http_sticky_add(TfwHttpResp *resp, TfwHttpReq *req)
{
	static const unsigned int len = sizeof(StickyVal) * 2;
	int r;
	TfwHttpSess *sess = req->sess;
	unsigned long ts_be64 = cpu_to_be64(sess->ts);
	char buf[len];
	TfwStr set_cookie = {
		.ptr = (TfwStr []) {
			{ .ptr = S_F_SET_COOKIE, .len = SLEN(S_F_SET_COOKIE) },
			{ .ptr = tfw_cfg_sticky.name_eq.ptr,
			  .len = tfw_cfg_sticky.name_eq.len },
			{ .ptr = buf, .len = len },
		},
		.len = SLEN(S_F_SET_COOKIE) + tfw_cfg_sticky.name_eq.len + len,
		.eolen = 2,
		.flags = 3 << TFW_STR_CN_SHIFT
	};

	/* See comment from tfw_http_sticky_send_302(). */
	bin2hex(buf, &ts_be64, sizeof(ts_be64));
	bin2hex(&buf[sizeof(ts_be64) * 2], sess->hmac, sizeof(sess->hmac));

	TFW_DBG("%s: \"" S_F_SET_COOKIE "%.*s=%.*s\"\n", __func__,
		PR_TFW_STR(&tfw_cfg_sticky.name), len, buf);

	r = tfw_http_msg_hdr_add((TfwHttpMsg *)resp, &set_cookie);
	if (r)
		TFW_WARN("Cannot add \"" S_F_SET_COOKIE "%.*s=%.*s\"\n",
			 PR_TFW_STR(&tfw_cfg_sticky.name), len, buf);
	return r;
}

/*
 * No Tempesta sticky cookie found.
 *
 * Calculate Tempesta sticky cookie and send redirection to the client if
 * enforcement is configured. Since the client can be malicious, we don't
 * store anything for now. HTTP session will be created when the client
 * is successfully solves the cookie challenge.
 */
static int
tfw_http_sticky_notfound(TfwHttpReq *req)
{
	int r;
	StickyVal sv = {};

	/*
	 * If configured, ensure that backend server receives
	 * requests that always carry Tempesta sticky cookie.
	 * Return an HTTP 302 response to the client that has
	 * the same host, URI, and includes 'Set-Cookie' header.
	 * Otherwise, forward the request to a backend server.
	 */
	if (!tfw_cfg_sticky.enforce)
		return 0;

	/* Create Tempesta sticky cookie and store it */
	if (tfw_http_sticky_calc(req, &sv) != 0)
		return -1;

	r = tfw_http_sticky_send_302(req, &sv);

	return r ? : 1;
}

#define sess_warn(check, addr, fmt, ...)				\
do {									\
	char abuf[TFW_ADDR_STR_BUF_SIZE] = {0};				\
	tfw_addr_fmt_v6(&(addr)->v6.sin6_addr, 0, abuf);		\
	TFW_WARN("http_sess: %s for %s" fmt, check, abuf, ##__VA_ARGS__); \
} while (0)

/**
 * Verify found Tempesta sticky cookie.
 */
static int
tfw_http_sticky_verify(TfwHttpReq *req, TfwStr *value, StickyVal *sv)
{
	int i = 0, hi;
	unsigned char *p, b;
	TfwAddr *addr = &req->conn->peer->addr;
	TfwStr *c, *end;

	TFW_DBG("Sticky cookie found%s: \"%.*s\"\n",
		TFW_STR_PLAIN(value) ? "" : ", starts with",
		TFW_STR_PLAIN(value) ?
			(int)value->len :
			(int)((TfwStr*)value->ptr)->len,
		TFW_STR_PLAIN(value) ?
			(char*)value->ptr :
			(char*)((TfwStr*)value->ptr)->ptr);

	if (value->len != sizeof(StickyVal) * 2) {
		sess_warn("bad sticky cookie length", addr, ": %lu(%lu)\n",
			  value->len, sizeof(StickyVal) * 2);
		return TFW_BLOCK;
	}

	TFW_STR_FOR_EACH_CHUNK(c, value, end) {
		for (p = c->ptr; p < (unsigned char *)c->ptr + c->len; ++p) {
			if (i++ == sizeof(sv->ts) * 2)
				goto ts_finished;
			sv->ts = (sv->ts << 4) + hex_to_bin(*p);
		}
	}
ts_finished:

	if (__sticky_calc(req, sv))
		return TFW_BLOCK;
	for (i = 0, hi = 1; (c) < end; ++(c)) {
		for ( ; p < (unsigned char *)c->ptr + c->len; ++p) {
			b = hi ? hex_asc_hi(sv->hmac[i])
			       : hex_asc_lo(sv->hmac[i]);
			if (b != *p) {
				int n = sizeof(sv->hmac) * 2;
				char buf[n];
				bin2hex(buf, sv->hmac, sizeof(sv->hmac));
				sess_warn("bad sticky cookie value",
					  addr, ": %c(pos=%d),"
					  " ts=%#lx orig_hmac=[%.*s]\n",
					  *p, i, sv->ts, n, buf);
				return TFW_BLOCK;
			}
			hi = !hi;
			i += hi;
		}
	}
	BUG_ON(i != STICKY_KEY_MAXLEN);

	/* Sticky cookie is found and verified, now we can set the flag. */
	req->flags |= TFW_HTTP_HAS_STICKY;

	return TFW_PASS;
}

/*
 * Process Tempesta sticky cookie in an HTTP request.
 */
static int
tfw_http_sticky_req_process(TfwHttpReq *req, StickyVal *sv)
{
	int r;
	TfwStr cookie_val = {};

	/*
	 * See if the Tempesta sticky cookie is present in the request,
	 * and act depending on the result.
	 */
	r = tfw_http_sticky_get(req, &cookie_val);
	if (r < 0)
		return r;
	if (r == 0)
		return tfw_http_sticky_notfound(req);
	if (r == 1) {
		/*
		 * Verify sticky cookie value: if it's wrong, then this can be
		 * an attack as well as changed Tempesta or whatever else.
		 * The first case must be properly handled by Frang limit
		 * (TODO #598), your ever can limit number of invalid sticky
		 * cookie tries to 1. While we just send normal 302 redirect to
		 * keep user experience intact.
		 */
		if (tfw_http_sticky_verify(req, &cookie_val, sv))
			return tfw_http_sticky_send_302(req, sv) ? : 1;
		return 0;
	}
	TFW_WARN("Multiple Tempesta sticky cookies found: %d\n", r);

	return -1;
}

/*
 * Add Tempesta sticky cookie to an HTTP response if needed.
 */
int
tfw_http_sess_resp_process(TfwHttpResp *resp, TfwHttpReq *req)
{
	if (!tfw_cfg_sticky.enabled)
		return 0;
	BUG_ON(!req->sess);

	/*
	 * RFC 6265 4.1.1 and 4.1.2 says that we should not set session cookie
	 * if it's not necessary. Since client didn't send up the cookie and
	 * it seems that we don't enforce them, we can just set the cookie in
	 * each response forwarded to the client.
	 */
	if (req->flags & TFW_HTTP_HAS_STICKY)
		return 0;
	return tfw_http_sticky_add(resp, req);
}

/**
 * Release pinned server to allow destroying servers and groups removed from
 * current configuration.
 */
static void
tfw_http_sess_unpin_srv(TfwStickyConn *st_conn)
{
	TfwServer *srv;

	if (!st_conn->srv_conn)
		return;

	srv = (TfwServer *)st_conn->srv_conn->peer;
	st_conn->srv_conn = NULL;
	tfw_server_unpin_sess(srv);
}

void
tfw_http_sess_put(TfwHttpSess *sess)
{
	if (atomic_dec_and_test(&sess->users)) {
		/*
		 * Use counter reached 0, so session already expired and evicted
		 * from the hash table.
		 */
		tfw_http_sess_unpin_srv(&sess->st_conn);
		kmem_cache_free(sess_cache, sess);
	}
}

/**
 * Remove a session from hash bucket. @sess may become invalid after the
 * function call.
 */
static void
tfw_http_sess_remove(TfwHttpSess *sess)
{
	hash_del(&sess->hentry);
	tfw_http_sess_put(sess);
}

/**
 * Obtains appropriate HTTP session for the request based on Sticky cookies.
 */
int
tfw_http_sess_obtain(TfwHttpReq *req)
{
	int r;
	unsigned long key = 0, crc_tmp = 0;
	TfwHttpSess *sess;
	SessHashBucket *hb;
	struct hlist_node *tmp;
	StickyVal sv = { };

	if (!tfw_cfg_sticky.enabled)
		return 0;

	if ((r = tfw_http_sticky_req_process(req, &sv)))
		return r;

	/*
	 * Sticky cookie can be not enforced and we still have to allocate new
	 * session for requests w/o session cookie. It means that malicious user
	 * can always send us requests w/o session cookie. HMAC will be
	 * different due to different ingress timestamps, so DoS is very
	 * possible. The only thing which we can do is to enforce the cookie.
	 * However, we cal loose innocent clients w/ disabled cookies.
	 * We leave this for administrator decision or more progressive DDoS
	 * mitigation techniques.
	 */

	if (!sv.ts) {
		/* No sticky cookie in request and no enforcement. */
		if (tfw_http_sticky_calc(req, &sv))
			return -1;
	}

	__tdb_hash_calc(&key, &crc_tmp, sv.hmac, sizeof(sv.hmac));
	key |= crc_tmp << 32;

	hb = &sess_hash[hash_min(key, SESS_HASH_BITS)];

	spin_lock(&hb->lock);

	hlist_for_each_entry_safe(sess, tmp, &hb->list, hentry) {
		/* Collect garbage first to not to return expired session. */
		if (sess->expires < jiffies) {
			tfw_http_sess_remove(sess);
			continue;
		}

		if (!memcmp(sv.hmac, sess->hmac, sizeof(sess->hmac)))
			goto found;
	}

	if (!(sess = kmem_cache_alloc(sess_cache, GFP_ATOMIC))) {
		spin_unlock(&hb->lock);
		return -ENOMEM;
	}

	memcpy(sess->hmac, sv.hmac, sizeof(sv.hmac));
	hlist_add_head(&sess->hentry, &hb->list);
	/*
	 * Sessions are removed by the garbage collection above, so the hash
	 * table is initial user of the session plus to the function caller.
	 */
	atomic_set(&sess->users, 1);
	sess->ts = sv.ts;
	sess->expires = tfw_cfg_sticky.sess_lifetime
			? sv.ts + tfw_cfg_sticky.sess_lifetime * HZ
			: 0;
	sess->st_conn.srv_conn = NULL;
	rwlock_init(&sess->st_conn.lock);

	TFW_DBG("new session %p\n", sess);

found:
	atomic_inc(&sess->users);

	spin_unlock(&hb->lock);

	req->sess = sess;

	return 0;
}

static void
tfw_http_sess_set_expired(TfwHttpSess *sess)
{
	sess->expires = 0;
}

void
tfw_http_sess_use_sticky_sess(bool use)
{
	WRITE_ONCE(tfw_cfg_sticky_sess, use);
}

static bool
tfw_http_sess_has_sticky_sess(void)
{
	return READ_ONCE(tfw_cfg_sticky_sess);
}

/**
 * Try to reuse last used connection or last used server.
 */
static inline TfwSrvConn *
__try_conn(TfwMsg *msg, TfwSrvConn *srv_conn)
{
	TfwServer *srv;

	if (unlikely(!srv_conn))
		return NULL;

<<<<<<< HEAD
	srv = (TfwServer *)st_conn->srv_conn->peer;
	if (tfw_srv_suspended(srv))
		return NULL;

	if (!tfw_srv_conn_restricted(st_conn->srv_conn)
	    && !tfw_srv_conn_queue_full(st_conn->srv_conn)
	    && !tfw_srv_conn_hasnip(st_conn->srv_conn)
	    && tfw_srv_conn_get_if_live(st_conn->srv_conn))
=======
	if (!tfw_srv_conn_restricted(srv_conn)
	    && !tfw_srv_conn_queue_full(srv_conn)
	    && !tfw_srv_conn_hasnip(srv_conn)
	    && tfw_srv_conn_get_if_live(srv_conn))
>>>>>>> c148f336
	{
		return srv_conn;
	}

<<<<<<< HEAD
	/* Try to sched from the same server. */
	return srv->sg->sched->sched_srv_conn(msg, srv, false);
=======
	/*
	 * Try to sched from the same server. The server may be removed from
	 * server group, see comment for TfwStickyConn.
	 */
	srv = (TfwServer *)srv_conn->peer;
	return srv->sg->sched->sched_srv_conn(msg, srv);
>>>>>>> c148f336
}

/**
 * Pin HTTP session to specified server. Called under write lock.
 */
static void
tfw_http_sess_pin_srv(TfwStickyConn *st_conn, TfwSrvConn *srv_conn)
{
	TfwServer *srv;

	tfw_http_sess_unpin_srv(st_conn);

	if (!srv_conn)
		return;

	srv = (TfwServer *)srv_conn->peer;
	if (srv->sg->flags & TFW_SRV_STICKY) {
		tfw_server_pin_sess(srv);
		st_conn->srv_conn = srv_conn;
	}
}

/**
 * Find an outgoing connection for client with tempesta sticky cookie.
 * @sess is not null when calling the function.
 *
 * Reuse req->sess->st_conn.srv_conn if it is alive. If not,
 * then get a new connection for the same server.
 */
TfwSrvConn *
tfw_http_sess_get_srv_conn(TfwMsg *msg)
{
	TfwHttpSess *sess = ((TfwHttpReq *)msg)->sess;
	TfwStickyConn *st_conn;
	TfwSrvConn *srv_conn;

	BUG_ON(!sess);
	st_conn = &sess->st_conn;

	read_lock(&st_conn->lock);

	/* The session pinning won't be needed, avoid write_lock(). */
	if (!st_conn->srv_conn && !tfw_http_sess_has_sticky_sess()) {
		read_unlock(&st_conn->lock);
		return __tfw_sched_get_srv_conn(msg);
	}

	if ((srv_conn = __try_conn(msg, st_conn->srv_conn))) {
		read_unlock(&st_conn->lock);
		return srv_conn;
	}

	read_unlock(&st_conn->lock);
	write_lock(&st_conn->lock);
	/*
	 * Sessions was pinned to a new connection (or server returned back
	 * online) while we were trying for a lock.
	 */
	if ((srv_conn = __try_conn(msg, st_conn->srv_conn))) {
		write_unlock(&st_conn->lock);
		return srv_conn;
	}

	if (st_conn->srv_conn) {
		/* Failed to sched from the same server. */
		TfwServer *srv = (TfwServer *)st_conn->srv_conn->peer;
		char addr_str[TFW_ADDR_STR_BUF_SIZE] = { 0 };

		tfw_addr_ntop(&srv->addr, addr_str, sizeof(addr_str));

		if (!(srv->sg->flags & TFW_SRV_STICKY_FAILOVER))
		{
			/*
			 * Server is removed and disconnected, it will never
			 * go up again, expire session to force releasing of
			 * the server instance. unpin_srv() will be called in
			 * session destructor (tfw_http_sess_put()).
			 */
			if (unlikely(srv->flags & TFW_CFG_F_DEL)) {
				TFW_LOG("sticky sched: server %s"
					" was removed, set session expired\n",
					addr_str);
				tfw_http_sess_set_expired(sess);
				goto err;
			}
			TFW_ERR("sticky sched: pinned server %s in group '%s'"
				" is down\n",
				addr_str, srv->sg->name);
			goto err;
		}
		TFW_WARN("sticky sched: pinned server %s in group '%s'"
			 " is down, try find other server\n",
			 addr_str, srv->sg->name);
	}

	srv_conn = __tfw_sched_get_srv_conn(msg);
	tfw_http_sess_pin_srv(st_conn, srv_conn);
err:
	write_unlock(&st_conn->lock);

	return srv_conn;
}

static int
tfw_cfgop_sticky(TfwCfgSpec *cs, TfwCfgEntry *ce)
{
	size_t i, len;
	const char *val;

	val = tfw_cfg_get_attr(ce, "name", STICKY_NAME_DEFAULT);
	len = strlen(val);
	if (len == 0 || len > STICKY_NAME_MAXLEN)
		return -EINVAL;
	memcpy(tfw_cfg_sticky.name.ptr, val, len);
	tfw_cfg_sticky.name.len = len;
	((char*)tfw_cfg_sticky.name_eq.ptr)[len] = '=';
	tfw_cfg_sticky.name_eq.len = len + 1;

	TFW_CFG_ENTRY_FOR_EACH_VAL(ce, i, val) {
		 if (!strcasecmp(val, "enforce")) {
			tfw_cfg_sticky.enforce = 1;
			break;
		}
	}

	return 0;
}

static void
tfw_cfgop_sticky_cleanup(TfwCfgSpec *cs)
{
	int i;

	for (i = 0; i < SESS_HASH_SZ; ++i) {
		TfwHttpSess *sess;
		struct hlist_node *tmp;
		SessHashBucket *hb = &sess_hash[i];

		hlist_for_each_entry_safe(sess, tmp, &hb->list, hentry)
			tfw_http_sess_remove(sess);
	}
}

static int
tfw_cfgop_sticky_secret(TfwCfgSpec *cs, TfwCfgEntry *ce)
{
	int r;
	unsigned int len = (unsigned int)strlen(ce->vals[0]);

	if (tfw_cfg_check_single_val(ce))
		return -EINVAL;
	if (len > STICKY_KEY_MAXLEN)
		return -EINVAL;

	if (len) {
		memset(tfw_sticky_key, 0, STICKY_KEY_MAXLEN);
		memcpy(tfw_sticky_key, ce->vals[0], len);
	}
	else {
		get_random_bytes(tfw_sticky_key, sizeof(tfw_sticky_key));
		len = sizeof(tfw_sticky_key);
	}

	r = crypto_shash_setkey(tfw_sticky_shash, (u8 *)tfw_sticky_key, len);
	if (r)
		return r;

	return 0;
}

static int
tfw_cfgop_sess_lifetime(TfwCfgSpec *cs, TfwCfgEntry *ce)
{
	int r;

	cs->dest = &tfw_cfg_sticky.sess_lifetime;
	r = tfw_cfg_set_int(cs, ce);
	/*
	 * "sess_lifetime 0;" means unlimited session lifetime,
	 * set tfw_cfg_sticky.sess_lifetime to maximum value.
	*/
	if (!r && !tfw_cfg_sticky.sess_lifetime)
		tfw_cfg_sticky.sess_lifetime = UINT_MAX;

	return r;
}

static int
tfw_http_sess_start(void)
{
	if (tfw_runstate_is_reconfig())
		return 0;
	tfw_cfg_sticky.enabled = !TFW_STR_EMPTY(&tfw_cfg_sticky.name);

	return 0;
}

static void
tfw_http_sess_stop(void)
{
	if (tfw_runstate_is_reconfig())
		return;
	tfw_cfg_sticky.enabled = 0;
}

static TfwCfgSpec tfw_http_sess_specs[] = {
	{
		.name = "sticky",
		.handler = tfw_cfgop_sticky,
		.cleanup = tfw_cfgop_sticky_cleanup,
		.allow_none = true,
	},
	{
		.name = "sticky_secret",
		.deflt = "\"\"",
		.handler = tfw_cfgop_sticky_secret,
		.allow_none = true,
	},
	{
		/* Value is parsed as int, set max to INT_MAX*/
		.name = "sess_lifetime",
		.deflt = "0",
		.handler = tfw_cfgop_sess_lifetime,
		.spec_ext = &(TfwCfgSpecInt) {
			.range = { 0, INT_MAX },
		},
		.allow_none = true,
	},
	{ 0 }
};

TfwMod tfw_http_sess_mod = {
	.name	= "http_sess",
	.start	= tfw_http_sess_start,
	.stop	= tfw_http_sess_stop,
	.specs	= tfw_http_sess_specs,
};

int __init
tfw_http_sess_init(void)
{
	int i, ret = -ENOMEM;
	u_char *ptr;

	if ((ptr = kzalloc(STICKY_NAME_MAXLEN + 1, GFP_KERNEL)) == NULL)
		return -ENOMEM;

	tfw_cfg_sticky.name.ptr = tfw_cfg_sticky.name_eq.ptr = ptr;
	tfw_cfg_sticky.name.len = tfw_cfg_sticky.name_eq.len = 0;

	tfw_sticky_shash = crypto_alloc_shash("hmac(sha1)", 0, 0);
	if (IS_ERR(tfw_sticky_shash)) {
		pr_err("shash allocation failed\n");
		ret = (int)PTR_ERR(tfw_sticky_shash);
		goto err;
	}

	sess_cache = kmem_cache_create("tfw_sess_cache", sizeof(TfwHttpSess),
				       0, 0, NULL);
	if (!sess_cache)
		goto err_shash;

	/*
	 * Dynamically initialize hash table spinlocks to avoid lockdep leakage
	 * (see Troubleshooting in Documentation/locking/lockdep-design.txt).
	 */
	for (i = 0; i < SESS_HASH_SZ; ++i)
		spin_lock_init(&sess_hash[i].lock);

	tfw_mod_register(&tfw_http_sess_mod);

	return 0;

err_shash:
	crypto_free_shash(tfw_sticky_shash);
err:
	kfree(tfw_cfg_sticky.name.ptr);
	return ret;
}

void
tfw_http_sess_exit(void)
{
	tfw_mod_unregister(&tfw_http_sess_mod);
	kmem_cache_destroy(sess_cache);
	kfree(tfw_cfg_sticky.name.ptr);
	memset(&tfw_cfg_sticky, 0, sizeof(tfw_cfg_sticky));
	crypto_free_shash(tfw_sticky_shash);
}<|MERGE_RESOLUTION|>--- conflicted
+++ resolved
@@ -659,36 +659,23 @@
 	if (unlikely(!srv_conn))
 		return NULL;
 
-<<<<<<< HEAD
-	srv = (TfwServer *)st_conn->srv_conn->peer;
+	srv = (TfwServer *)srv_conn->peer;
 	if (tfw_srv_suspended(srv))
 		return NULL;
 
-	if (!tfw_srv_conn_restricted(st_conn->srv_conn)
-	    && !tfw_srv_conn_queue_full(st_conn->srv_conn)
-	    && !tfw_srv_conn_hasnip(st_conn->srv_conn)
-	    && tfw_srv_conn_get_if_live(st_conn->srv_conn))
-=======
 	if (!tfw_srv_conn_restricted(srv_conn)
 	    && !tfw_srv_conn_queue_full(srv_conn)
 	    && !tfw_srv_conn_hasnip(srv_conn)
 	    && tfw_srv_conn_get_if_live(srv_conn))
->>>>>>> c148f336
 	{
 		return srv_conn;
 	}
 
-<<<<<<< HEAD
-	/* Try to sched from the same server. */
-	return srv->sg->sched->sched_srv_conn(msg, srv, false);
-=======
 	/*
 	 * Try to sched from the same server. The server may be removed from
 	 * server group, see comment for TfwStickyConn.
 	 */
-	srv = (TfwServer *)srv_conn->peer;
-	return srv->sg->sched->sched_srv_conn(msg, srv);
->>>>>>> c148f336
+	return srv->sg->sched->sched_srv_conn(msg, srv, false);
 }
 
 /**
