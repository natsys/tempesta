--- conflicted
+++ resolved
@@ -2703,7 +2703,6 @@
 	}
 
 	/*
-<<<<<<< HEAD
 	 * Health monitor request means that its response need not to
 	 * send anywhere.
 	 */
@@ -2713,15 +2712,8 @@
 	}
 
 	/*
-	 * This hook isn't in tfw_http_resp_fwd() because it isn't needed
-	 * to count responses from a cache.
-	 * FSM needs TfwHttpReq to record data. It needs TfwHttpResp as well.
-	 * It will be added to the request later in tfw_http_resp_fwd(), but it's
-	 * needed now. Save previous (NULL) value for the sake of safety
-=======
 	 * This hook isn't in tfw_http_resp_fwd() because responses from the
 	 * cache shouldn't be accounted.
->>>>>>> f7aa681a
 	 */
 	data.skb = NULL;
 	data.off = 0;
