/**
 *		Tempesta FW
 *
 * Copyright (C) 2014 NatSys Lab. (info@natsys-lab.com).
 * Copyright (C) 2015-2016 Tempesta Technologies, Inc.
 *
 * This program is free software; you can redistribute it and/or modify it
 * under the terms of the GNU General Public License as published by
 * the Free Software Foundation; either version 2 of the License,
 * or (at your option) any later version.
 *
 * This program is distributed in the hope that it will be useful, but WITHOUT
 * ANY WARRANTY; without even the implied warranty of MERCHANTABILITY or
 * FITNESS FOR A PARTICULAR PURPOSE.
 * See the GNU General Public License for more details.
 *
 * You should have received a copy of the GNU General Public License along with
 * this program; if not, write to the Free Software Foundation, Inc., 59
 * Temple Place - Suite 330, Boston, MA 02111-1307, USA.
 */
#include <linux/string.h>

#include "cache.h"
#include "classifier.h"
#include "client.h"
#include "hash.h"
#include "http_msg.h"
#include "http_sticky.h"
#include "log.h"
#include "procfs.h"
#include "server.h"
#include "tls.h"

#include "sync_socket.h"

#define RESP_BUF_LEN			128
static DEFINE_PER_CPU(char[RESP_BUF_LEN], g_buf);
int ghprio; /* GFSM hook priority. */

#define S_CRLFCRLF		"\r\n\r\n"
#define S_HTTP			"http://"

#define S_200			"HTTP/1.1 200 OK"
#define S_302			"HTTP/1.1 302 Found"
#define S_403			"HTTP/1.1 403 Forbidden"
#define S_404			"HTTP/1.1 404 Not Found"
#define S_500			"HTTP/1.1 500 Internal Server Error"
#define S_502			"HTTP/1.1 502 Bad Gateway"
#define S_504			"HTTP/1.1 504 Gateway Timeout"

#define S_F_HOST		"Host: "
#define S_F_DATE		"Date: "
#define S_F_CONTENT_LENGTH	"Content-Length: "
#define S_F_LOCATION		"Location: "
#define S_F_CONNECTION		"Connection: "

#define S_V_DATE		"Sun, 06 Nov 1994 08:49:37 GMT"
#define S_V_CONTENT_LENGTH	"9999"
#define S_V_CONN_CLOSE		"close"
#define S_V_CONN_KA		"keep-alive"

#define S_H_CONN_KA		S_F_CONNECTION S_V_CONN_KA S_CRLFCRLF
#define S_H_CONN_CLOSE		S_F_CONNECTION S_V_CONN_CLOSE S_CRLFCRLF

/*
 * Prepare current date in the format required for HTTP "Date:"
 * header field. See RFC 2616 section 3.3.
 */
static void
tfw_http_prep_date_from(char *buf, time_t date)
{
	struct tm tm;
	char *ptr = buf;

	static char *wday[] __read_mostly =
		{ "Sun, ", "Mon, ", "Tue, ",
		  "Wed, ", "Thu, ", "Fri, ", "Sat, " };
	static char *month[] __read_mostly =
		{ " Jan ", " Feb ", " Mar ", " Apr ", " May ", " Jun ",
		  " Jul ", " Aug ", " Sep ", " Oct ", " Nov ", " Dec " };

#define PRINT_2DIGIT(p, n)			\
	*p++ = (n <= 9) ? '0' : '0' + n / 10;	\
	*p++ = '0' + n % 10;

	time_to_tm(date, 0, &tm);

	memcpy(ptr, wday[tm.tm_wday], 5);
	ptr += 5;
	PRINT_2DIGIT(ptr, tm.tm_mday);
	memcpy(ptr, month[tm.tm_mon], 5);
	ptr += 5;
	PRINT_2DIGIT(ptr, (tm.tm_year + 1900) / 100);
	PRINT_2DIGIT(ptr, (tm.tm_year + 1900) % 100);
	*ptr++ = ' ';
	PRINT_2DIGIT(ptr, tm.tm_hour);
	*ptr++ = ':';
	PRINT_2DIGIT(ptr, tm.tm_min);
	*ptr++ = ':';
	PRINT_2DIGIT(ptr, tm.tm_sec);
	memcpy(ptr, " GMT", 4);
#undef PRINT_2DIGIT
}

static inline void
tfw_http_prep_date(char *buf)
{
	tfw_http_prep_date_from(buf, tfw_current_timestamp());
}

unsigned long tfw_hash_str(const TfwStr *str);

/*
 * Convert a C string to a printable hex string.
 *
 * Each character makes two hex digits, thus the size of the
 * output buffer must be twice of the length of input string.
 */
void
tfw_http_prep_hexstring(char *buf, u_char *value, size_t len)
{
	char *ptr = buf;

	while (len--) {
		*ptr++ = hex_asc_hi(*value);
		*ptr++ = hex_asc_lo(*value++);
	}
}

#define S_302_PART_01	S_302 S_CRLF S_F_DATE
#define S_302_PART_02	S_CRLF S_F_CONTENT_LENGTH "0" S_CRLF S_F_LOCATION
#define S_302_PART_03	S_CRLF S_F_SET_COOKIE
#define S_302_FIXLEN	SLEN(S_302_PART_01 S_V_DATE S_302_PART_02 S_302_PART_03)
#define S_302_KEEP	S_CRLF S_H_CONN_KA
#define S_302_CLOSE	S_CRLF S_H_CONN_CLOSE
/*
 * HTTP 302 response.
 * The response redirects the client to the same URI as the original request,
 * but it includes 'Set-Cookie:' header field that sets Tempesta sticky cookie.
 */
int
tfw_http_prep_302(TfwHttpMsg *resp, TfwHttpMsg *hmreq, TfwStr *cookie)
{
	size_t data_len = S_302_FIXLEN;
	int conn_flag = hmreq->flags & __TFW_HTTP_CONN_MASK;
	TfwHttpReq *req = (TfwHttpReq *)hmreq;
	TfwMsgIter it;
	TfwStr rh = {
		.chunks = (struct TfwStr *)(TfwStr []){
			{ .data = S_302_PART_01, .len = SLEN(S_302_PART_01) },
			{ .data = *this_cpu_ptr(&g_buf), .len = SLEN(S_V_DATE) },
			{ .data = S_302_PART_02, .len = SLEN(S_302_PART_02) }
		},
		.len = SLEN(S_302_PART_01 S_V_DATE S_302_PART_02),
		.flags = 0
	};
	static TfwStr part03 = {
		.data = S_302_PART_03, .len = SLEN(S_302_PART_03) };
	static TfwStr crlfcrlf = {
		.data = S_CRLFCRLF, .len = SLEN(S_CRLFCRLF) };
	static TfwStr crlf_keep = {
	.data = S_302_KEEP, .len = SLEN(S_302_KEEP) };
static TfwStr crlf_close = {
		.data = S_302_CLOSE, .len = SLEN(S_302_CLOSE) };
	TfwStr host, *crlf = &crlfcrlf;

	if (!(req->flags & TFW_HTTP_STICKY_SET))
		return TFW_BLOCK;

	tfw_http_msg_clnthdr_val(&req->h_tbl->tbl[TFW_HTTP_HDR_HOST],
				 TFW_HTTP_HDR_HOST, &host);
	if (TFW_STR_EMPTY(&host))
		host = req->host;

	/* Set "Connection:" header field if needed. */
	if (conn_flag == TFW_HTTP_CONN_CLOSE)
		crlf = &crlf_close;
	else if (conn_flag == TFW_HTTP_CONN_KA)
		crlf = &crlf_keep;

	/* Add variable part of data length to get the total */
	data_len += host.len ? host.len + SLEN(S_HTTP) : 0;
	data_len += req->uri_path.len + cookie->len;
	data_len += crlf->len;

	if (!tfw_http_msg_create(resp, &it, Conn_Srv, data_len))
		return TFW_BLOCK;

	tfw_http_prep_date(__TFW_STR_CH(&rh, 1)->data);
	tfw_http_msg_write(&it, resp, &rh);
	/*
	 * HTTP/1.0 may have no host part, so we create relative URI.
	 * See RFC 1945 9.3 and RFC 7231 7.1.2.
	 */
	if (host.len) {
		static TfwStr proto = { .data = S_HTTP, .len = SLEN(S_HTTP) };
		tfw_http_msg_write(&it, resp, &proto);
		tfw_http_msg_write(&it, resp, &host);
	}
	tfw_http_msg_write(&it, resp, &req->uri_path);
	tfw_http_msg_write(&it, resp, &part03);
	tfw_http_msg_write(&it, resp, cookie);
	tfw_http_msg_write(&it, resp, crlf);

	return TFW_PASS;
}

static inline void
__init_req_ss_flags(TfwHttpReq *req)
{
	((TfwMsg *)req)->ss_flags |= SS_F_KEEP_SKB;
}

static inline void
__init_resp_ss_flags(TfwHttpResp *resp, const TfwHttpReq *req)
{
	if (req->flags & TFW_HTTP_CONN_CLOSE)
		((TfwMsg *)resp)->ss_flags |= SS_F_CONN_CLOSE;
}

/*
 * Perform operations common to sending an error response to a client.
 * Set current date in the header of an HTTP error response, and set
 * the "Connection:" header field if it was present in the request.
 *
 * NOTE: This function expects that the last chunk of @msg is CRLF.
 */
static int
tfw_http_send_resp(TfwHttpMsg *hmreq, TfwStr *msg, const TfwStr *date)
{
	int conn_flag = hmreq->flags & __TFW_HTTP_CONN_MASK;
	TfwStr *crlf = __TFW_STR_CH(msg, TFW_STR_CHUNKN(msg) - 1);
	TfwHttpMsg resp;
	TfwMsgIter it;

	if (conn_flag) {
		unsigned long crlf_len = crlf->len;
		if (conn_flag == TFW_HTTP_CONN_KA) {
			crlf->data = S_H_CONN_KA;
			crlf->len = SLEN(S_H_CONN_KA);
		} else {
			crlf->data = S_H_CONN_CLOSE;
			crlf->len = SLEN(S_H_CONN_CLOSE);
		}
		msg->len += crlf->len - crlf_len;
	}

	if (!tfw_http_msg_create(&resp, &it, Conn_Srv, msg->len))
		return -ENOMEM;

	tfw_http_prep_date(date->data);
	tfw_http_msg_write(&it, &resp, msg);

	__init_resp_ss_flags((TfwHttpResp *)&resp, (TfwHttpReq *)hmreq);

	return tfw_cli_conn_send(hmreq->conn, (TfwMsg *)&resp);
}

#define S_200_PART_01	S_200 S_CRLF S_F_DATE
#define S_200_PART_02	S_CRLF S_F_CONTENT_LENGTH "0" S_CRLF
/*
 * HTTP 200 response: Success.
 */
int
tfw_http_send_200(TfwHttpMsg *hmreq)
{
	TfwStr rh = {
		.chunks = (struct TfwStr *)(TfwStr []){
			{ .data = S_200_PART_01, .len = SLEN(S_200_PART_01) },
			{ .data = *this_cpu_ptr(&g_buf), .len = SLEN(S_V_DATE) },
			{ .data = S_200_PART_02, .len = SLEN(S_200_PART_02) },
			{ .data = S_CRLF, .len = SLEN(S_CRLF) },
		},
		.len = SLEN(S_200_PART_01 S_V_DATE S_200_PART_02 S_CRLF),
		.flags = 4
	};

	TFW_DBG("Send HTTP 200 response to the client\n");

	return tfw_http_send_resp(hmreq, &rh, __TFW_STR_CH(&rh, 1));
}

#define S_403_PART_01	S_403 S_CRLF S_F_DATE
#define S_403_PART_02	S_CRLF S_F_CONTENT_LENGTH "0" S_CRLF
/*
 * HTTP 403 response: Access is forbidden.
 */
int
tfw_http_send_403(TfwHttpMsg *hmreq)
{
	TfwStr rh = {
		.chunks = (struct TfwStr *)(TfwStr []){
			{ .data = S_403_PART_01, .len = SLEN(S_403_PART_01) },
			{ .data = *this_cpu_ptr(&g_buf), .len = SLEN(S_V_DATE) },
			{ .data = S_403_PART_02, .len = SLEN(S_403_PART_02) },
			{ .data = S_CRLF, .len = SLEN(S_CRLF) },
		},
		.len = SLEN(S_403_PART_01 S_V_DATE S_403_PART_02 S_CRLF),
		.flags = 4
	};

	TFW_DBG("Send HTTP 404 response to the client\n");

	return tfw_http_send_resp(hmreq, &rh, __TFW_STR_CH(&rh, 1));
}

#define S_404_PART_01	S_404 S_CRLF S_F_DATE
#define S_404_PART_02	S_CRLF S_F_CONTENT_LENGTH "0" S_CRLF
/*
 * HTTP 404 response: Tempesta is unable to find the requested data.
 */
int
tfw_http_send_404(TfwHttpMsg *hmreq)
{
	TfwStr rh = {
		.chunks = (struct TfwStr *)(TfwStr []){
			{ .data = S_404_PART_01, .len = SLEN(S_404_PART_01) },
			{ .data = *this_cpu_ptr(&g_buf), .len = SLEN(S_V_DATE) },
			{ .data = S_404_PART_02, .len = SLEN(S_404_PART_02) },
			{ .data = S_CRLF, .len = SLEN(S_CRLF) },
		},
		.len = SLEN(S_404_PART_01 S_V_DATE S_404_PART_02 S_CRLF),
		.flags = 4
	};

	TFW_DBG("Send HTTP 404 response to the client\n");

	return tfw_http_send_resp(hmreq, &rh, __TFW_STR_CH(&rh, 1));
}

#define S_500_PART_01	S_500 S_CRLF S_F_DATE
#define S_500_PART_02	S_CRLF S_F_CONTENT_LENGTH "0" S_CRLF
/*
 * HTTP 500 response: there was an internal error while forwarding
 * the request to a server.
 */
static int
tfw_http_send_500(TfwHttpMsg *hmreq)
{
	TfwStr rh = {
		.chunks = (struct TfwStr *)(TfwStr []){
			{ .data = S_500_PART_01, .len = SLEN(S_500_PART_01) },
			{ .data = *this_cpu_ptr(&g_buf), .len = SLEN(S_V_DATE) },
			{ .data = S_500_PART_02, .len = SLEN(S_500_PART_02) },
			{ .data = S_CRLF, .len = SLEN(S_CRLF) },
		},
		.len = SLEN(S_500_PART_01 S_V_DATE S_500_PART_02 S_CRLF),
		.flags = 4
	};

	TFW_DBG("Send HTTP 500 response to the client\n");

	return tfw_http_send_resp(hmreq, &rh, __TFW_STR_CH(&rh, 1));
}

#define S_502_PART_01	S_502 S_CRLF S_F_DATE
#define S_502_PART_02	S_CRLF S_F_CONTENT_LENGTH "0" S_CRLF
/*
 * HTTP 502 response: Tempesta is unable to forward the request to
 * the designated server.
 */
int
tfw_http_send_502(TfwHttpMsg *hmreq)
{
	TfwStr rh = {
		.chunks = (struct TfwStr *)(TfwStr []){
			{ .data = S_502_PART_01, .len = SLEN(S_502_PART_01) },
			{ .data = *this_cpu_ptr(&g_buf), .len = SLEN(S_V_DATE) },
			{ .data = S_502_PART_02, .len = SLEN(S_502_PART_02) },
			{ .data = S_CRLF, .len = SLEN(S_CRLF) },
	},
		.len = SLEN(S_502_PART_01 S_V_DATE S_502_PART_02 S_CRLF),
		.flags = 4
	};

	TFW_DBG("Send HTTP 502 response to the client\n");

	return tfw_http_send_resp(hmreq, &rh, __TFW_STR_CH(&rh, 1));
}

#define S_504_PART_01	S_504 S_CRLF S_F_DATE
#define S_504_PART_02	S_CRLF S_F_CONTENT_LENGTH "0" S_CRLF
/*
 * HTTP 504 response: did not receive a timely response from
 * the designated server.
 */
int
tfw_http_send_504(TfwHttpMsg *hmreq)
{
	TfwStr rh = {
		.chunks = (struct TfwStr *)(TfwStr []){
			{ .data = S_504_PART_01, .len = SLEN(S_504_PART_01) },
			{ .data = *this_cpu_ptr(&g_buf), .len = SLEN(S_V_DATE) },
			{ .data = S_504_PART_02, .len = SLEN(S_504_PART_02) },
			{ .data = S_CRLF, .len = SLEN(S_CRLF) },
		},
		.len = SLEN(S_504_PART_01 S_V_DATE S_504_PART_02 S_CRLF),
		.flags = 4
	};

	TFW_DBG("Send HTTP 504 response to the client\n");

	return tfw_http_send_resp(hmreq, &rh, __TFW_STR_CH(&rh, 1));
}

/*
 * Allocate a new HTTP message structure, and link it with
 * the connection structure. Increment the number of users
 * of the connection structure. Initialize GFSM for the message.
 */
static TfwMsg *
tfw_http_conn_msg_alloc(TfwConnection *conn)
{
	TfwHttpMsg *hm = tfw_http_msg_alloc(TFW_CONN_TYPE(conn));
	if (unlikely(!hm))
		return NULL;

	hm->conn = conn;
	tfw_connection_get(conn);
	tfw_gfsm_state_init(&hm->msg.state, conn, TFW_HTTP_FSM_INIT);

        if (TFW_CONN_TYPE(conn) & Conn_Clnt) {
                TFW_INC_STAT_BH(clnt.rx_messages);
        } else {
		TfwHttpReq *req;

		spin_lock(&conn->msg_qlock);
		req = (TfwHttpReq *)list_first_entry_or_null(&conn->msg_queue,
							     TfwMsg, msg_list);
		spin_unlock(&conn->msg_qlock);
		if (req && (req->method == TFW_HTTP_METH_HEAD))
			hm->flags |= TFW_HTTP_VOID_BODY;
                TFW_INC_STAT_BH(serv.rx_messages);
	}

	return (TfwMsg *)hm;
}

/*
 * Free an HTTP message.
 * Also, free the connection structure if there's no more references.
 *
 * This function should be used anytime when there's a chance that
 * a connection structure may belong to multiple messages, which is
 * almost always. If a connection is suddenly closed then it still
 * can be safely dereferenced and used in the code.
 * In rare cases we're sure that a connection structure in a message
 * doesn't have multiple users. For instance, when an error response
 * is prepared and sent by Tempesta, that HTTP message does not need
 * a connection structure. The message is then immediately destroyed,
 * and a simpler tfw_http_msg_free() can be used for that.
 */
static void
tfw_http_conn_msg_free(TfwHttpMsg *hm)
{
	if (unlikely(hm == NULL))
		return;
	if (tfw_connection_put(hm->conn)) {
		/* The connection and underlying socket seems closed. */
		TFW_CONN_TYPE(hm->conn) & Conn_Clnt
			? tfw_cli_conn_release(hm->conn)
			: tfw_srv_conn_release(hm->conn);
		hm->conn = NULL;
	}
	tfw_http_msg_free(hm);
}

<<<<<<< HEAD
/*
 * Drop the client connection and destroy the request.
 *
 * A connection is dropped in two stages. The socket is closed first.
 * Then the connection linked with the socket is withdrawed from all
 * socket activity, and then deactivated.
 *
 * The socket may be closed either from Tempesta or in Sync Sockets
 * as the reaction to incoming FIN. Both may occur at the same time.
 * Socket lock permits one party only to proceed with the closing.
 * See the comment to ss_close().
 *
 * The connection may be dropped only by the party that closed the
 * socket. Also, it's essential that the connection is dropped only
 * when there's at least one extra reference to it (@conn->refcnt).
 * Then if the reference is dropped here it's never the last one.
 * That won't allow Sync Sockets to destroy the socket and the
 * connection completely until Tempesta is done with the connection.
 * The request holds that extra reference, so it must be freed only
 * after the connection is dropped.
 */
static inline void
tfw_http_conn_cli_dropfree(TfwHttpMsg *hmreq)
{
	BUG_ON(!(TFW_CONN_TYPE(hmreq->conn) & Conn_Clnt));

	if (hmreq->flags & TFW_HTTP_CONN_CLOSE)
		ss_close_sync(hmreq->conn->sk, true);
	tfw_http_conn_msg_free(hmreq);
}

=======
>>>>>>> 798299d5
/**
 * TODO Initialize allocated Client structure by HTTP specific callbacks
 * and FSM.
 */
static int
tfw_http_conn_init(TfwConnection *conn)
{
	return 0;
}

/*
 * Connection with a peer is released.
 *
 * For server connections requests that were sent to that server are kept
 * in the queue until a paired response comes. That will never happen now.
 * For each request that has been unanswered send an error response, then
 * delete the request and drop the connection with the client if required.
 *
 * Called when a connection is released. There are no users at that time,
 * so locks are not needed.
 */
static void
tfw_http_conn_release(TfwConnection *conn)
{
	TfwMsg *msg, *tmp;

	list_for_each_entry_safe(msg, tmp, &conn->msg_queue, msg_list) {
		BUG_ON(((TfwHttpMsg *)msg)->conn
			&& (((TfwHttpMsg *)msg)->conn == conn));
		list_del(&msg->msg_list);
		tfw_http_send_404((TfwHttpMsg *)msg);
		tfw_http_conn_msg_free((TfwHttpMsg *)msg);
		TFW_INC_STAT_BH(clnt.msgs_otherr);
	}
	INIT_LIST_HEAD(&conn->msg_queue);
}

/*
 * Connection with a peer is dropped.
 *
 * Release resources that are not needed anymore, and keep other
 * resources that are needed while there are users of the connection.
 */
static void tfw_http_resp_terminate(TfwHttpMsg *hm);

static void
tfw_http_conn_drop(TfwConnection *conn)
{
	if (conn->msg && (TFW_CONN_TYPE(conn) & Conn_Srv)) {
		if (tfw_http_parse_terminate((TfwHttpMsg *)conn->msg)) {
			tfw_http_resp_terminate((TfwHttpMsg *)conn->msg);
		}
	}
	tfw_http_conn_msg_free((TfwHttpMsg *)conn->msg);
}

/**
 * Create a sibling for @msg message.
 * Siblings in HTTP are pipelined requests that share the same SKB.
 */
static TfwHttpMsg *
tfw_http_msg_create_sibling(TfwHttpMsg *hm, struct sk_buff **skb,
			    unsigned int split_offset, int type)
{
	TfwHttpMsg *shm;
	struct sk_buff *nskb;

	TFW_DBG2("Create sibling message: conn %p, skb %p\n", hm->conn, skb);

	/* The sibling message belongs to the same connection. */
	shm = (TfwHttpMsg *)tfw_http_conn_msg_alloc(hm->conn);
	if (unlikely(!shm))
		return NULL;

	/*
	 * The sibling message is set up with a new SKB as
	 * the starting SKB. The new SKB is split off from
	 * the original SKB and contains the first part of
	 * new message. The original SKB is shrunk to have
	 * just data from the original message.
	 */
	nskb = ss_skb_split(*skb, split_offset);
	if (!nskb) {
		tfw_http_conn_msg_free(shm);
		return NULL;
	}
	ss_skb_queue_tail(&shm->msg.skb_list, nskb);
	*skb = nskb;

	return shm;
}

static int
tfw_http_set_hdr_date(TfwHttpMsg *hm)
{
	int r;
	char *s_date = *this_cpu_ptr(&g_buf);

	tfw_http_prep_date_from(s_date, ((TfwHttpResp *)hm)->date);
	r = tfw_http_msg_hdr_xfrm(hm, "Date", sizeof("Date") - 1,
				  s_date, SLEN(S_V_DATE),
				  TFW_HTTP_HDR_RAW, 0);
	if (r)
		TFW_ERR("Unable to add Date: header to msg [%p]\n", hm);
	else
		TFW_DBG2("Added Date: header to msg [%p]\n", hm);
	return r;
}

/**
 * Remove Connection header from HTTP message @msg if @conn_flg is zero,
 * and replace or set a new header value otherwise.
 *
 * skb's can be shared between number of HTTP messages. We don't copy skb if
 * it's shared - we modify skb's safely and shared skb is still owned by one
 * CPU.
 */
static int
tfw_http_set_hdr_connection(TfwHttpMsg *hm, int conn_flg)
{
	if (((hm->flags & __TFW_HTTP_CONN_MASK) == conn_flg)
	    && (!TFW_STR_EMPTY(&hm->h_tbl->tbl[TFW_HTTP_HDR_CONNECTION])))
		return 0;

	switch (conn_flg) {
	case TFW_HTTP_CONN_CLOSE:
		return TFW_HTTP_MSG_HDR_XFRM(hm, "Connection", "close",
					     TFW_HTTP_HDR_CONNECTION, 0);
	case TFW_HTTP_CONN_KA:
		return TFW_HTTP_MSG_HDR_XFRM(hm, "Connection", "keep-alive",
					     TFW_HTTP_HDR_CONNECTION, 0);
	default:
		return TFW_HTTP_MSG_HDR_DEL(hm, "Connection",
					    TFW_HTTP_HDR_CONNECTION);
	}
}

/*
 * Add/Replace/Remove Keep-Alive header field to/from HTTP message.
 */
static int
tfw_http_set_hdr_keep_alive(TfwHttpMsg *hm, int conn_flg)
{
	int r;

	if ((hm->flags & __TFW_HTTP_CONN_MASK) == conn_flg)
		return 0;

	switch (conn_flg) {
	case TFW_HTTP_CONN_CLOSE:
		r = TFW_HTTP_MSG_HDR_DEL(hm, "Keep-Alive", TFW_HTTP_HDR_RAW);
		if (unlikely(r && r != -ENOENT)) {
			TFW_WARN("Cannot delete Keep-Alive header (%d)\n", r);
			return r;
		}
		return 0;
	case TFW_HTTP_CONN_KA:
		/*
		 * If present, "Keep-Alive" header informs the other side
		 * of the timeout policy for a connection. Otherwise, it's
		 * presumed that default policy is in action.
		 *
		 * TODO: Add/Replace "Keep-Alive" header when Tempesta
		 * implements connection timeout policies and the policy
		 * for the connection differs from default policy.
		 */
		return 0;
	default:
		/*
		 * "Keep-Alive" header mandates that "Connection: keep-alive"
		 * header in present in HTTP message. HTTP/1.1 connections
		 * are keep-alive by default. If we want to add "Keep-Alive"
		 * header then "Connection: keep-alive" header must be added
		 * as well. TFW_HTTP_CONN_KA flag will force the addition of
		 * "Connection: keep-alive" header to HTTP message.
		 */
		return 0;
	}
}

static int
tfw_http_add_hdr_via(TfwHttpMsg *hm)
{
	int r;
	static const char const * __read_mostly s_http_version[] = {
		[0 ... _TFW_HTTP_VER_COUNT] = NULL,
		[TFW_HTTP_VER_09] = "0.9 ",
		[TFW_HTTP_VER_10] = "1.0 ",
		[TFW_HTTP_VER_11] = "1.1 ",
		[TFW_HTTP_VER_20] = "2.0 ",
	};
	TfwVhost *vhost = tfw_vhost_get_default();
	TfwStr rh = {
#define S_VIA	"Via: "
		.chunks = (struct TfwStr *)(TfwStr []) {
			{ .data = S_VIA, .len = SLEN(S_VIA) },
			{ .data = (void *)s_http_version[hm->version],
			  .len = 4 },
			{ .data = *this_cpu_ptr(&g_buf),
			  .len = vhost->hdr_via_len },
		},
		.len = SLEN(S_VIA) + 4 + vhost->hdr_via_len,
		.eolen = 2,
		.flags = 3
#undef S_VIA
	};

	memcpy(__TFW_STR_CH(&rh, 2)->chunks, vhost->hdr_via, vhost->hdr_via_len);

	r = tfw_http_msg_hdr_add(hm, &rh);
	if (r)
		TFW_ERR("Unable to add Via: header to msg [%p]\n", hm);
	else
		TFW_DBG2("Added Via: header to msg [%p]\n", hm);
	return r;
}

static int
tfw_http_add_x_forwarded_for(TfwHttpMsg *hm)
{
	int r;
	char *p, *buf = *this_cpu_ptr(&g_buf);

	p = ss_skb_fmt_src_addr(hm->msg.skb_list.first, buf);

	r = tfw_http_msg_hdr_xfrm(hm, "X-Forwarded-For",
				  sizeof("X-Forwarded-For") - 1, buf, p - buf,
				  TFW_HTTP_HDR_X_FORWARDED_FOR, true);
	if (r)
		TFW_ERR("can't add X-Forwarded-For header for %.*s to msg %p",
			(int)(p - buf), buf, hm);
	else
		TFW_DBG2("added X-Forwarded-For header for %*s\n",
			 (int)(p - buf), buf);
	return r;
}

/**
 * Adjust the request before proxying it to real server.
 */
static int
tfw_http_adjust_req(TfwHttpReq *req)
{
	int r;
	TfwHttpMsg *hm = (TfwHttpMsg *)req;

	__init_req_ss_flags(req);

	r = tfw_http_add_x_forwarded_for(hm);
	if (r)
		return r;

	r = tfw_http_add_hdr_via(hm);
	if (r)
		return r;

	return tfw_http_set_hdr_connection(hm, TFW_HTTP_CONN_KA);
}

/**
 * Adjust the response before proxying it to real client.
 */
static int
tfw_http_adjust_resp(TfwHttpResp *resp, TfwHttpReq *req)
{
	int r, conn_flg = req->flags & __TFW_HTTP_CONN_MASK;
	TfwHttpMsg *hm = (TfwHttpMsg *)resp;

	__init_resp_ss_flags(resp, req);

	r = tfw_http_sticky_resp_process(hm, (TfwHttpMsg *)req);
	if (r < 0)
		return r;

	r = tfw_http_set_hdr_keep_alive(hm, conn_flg);
	if (r < 0)
		return r;

	r = tfw_http_set_hdr_connection(hm, conn_flg);
	if (r < 0)
		return r;

	r = tfw_http_add_hdr_via(hm);
	if (r)
		return r;

	if (!(resp->flags & TFW_HTTP_HAS_HDR_DATE)) {
		r =  tfw_http_set_hdr_date(hm);
		if (r < 0)
			return r;
	}

	return TFW_HTTP_MSG_HDR_XFRM(hm, "Server", TFW_NAME "/" TFW_VERSION,
				     TFW_HTTP_HDR_SERVER, 0);
}

/*
 * Depending on results of processing of a request, either send the request
 * to an appropriate server, or return the cached response. If none of that
 * can be done for any reason, return HTTP 404 or 500 error to the client.
 */
static void
tfw_http_req_cache_cb(TfwHttpReq *req, TfwHttpResp *resp)
{
	int r;
	TfwConnection *srv_conn;

	if (resp) {
		/*
		 * The request is served from cache.
		 * Send the response as is and unrefer its data.
		 */
		if (tfw_http_adjust_resp(resp, req))
			goto resp_err;
		if (tfw_cli_conn_send(req->conn, (TfwMsg *)resp))
			goto resp_err;
		TFW_INC_STAT_BH(clnt.msgs_fromcache);
resp_out:
		tfw_http_conn_msg_free((TfwHttpMsg *)resp);
		tfw_http_conn_msg_free((TfwHttpMsg *)req);
		return;
resp_err:
		tfw_http_send_500((TfwHttpMsg *)req);
		TFW_INC_STAT_BH(clnt.msgs_otherr);
		goto resp_out;
	}

	/*
	 * Dispatch request to an appropriate server. Schedulers
	 * should make a decision based on an unmodified request,
	 * so this must be done before any request mangling.
	 *
	 * The code below is typically called on remote NUMA node.
	 * That's not good, but we must run TDB lookup on the node
	 * before this is executed, to avoid unnecessary work in
	 * SoftIRQ and to speed up the cache operation.
	 * At the same time, cache hits are expected to prevail
	 * over cache misses, so this is not a frequent path.
	 */
	srv_conn = tfw_sched_get_srv_conn((TfwMsg *)req);
	if (srv_conn == NULL) {
		TFW_WARN("Unable to find a backend server\n");
		goto send_404;
	}

	/*
	 * Sticky cookie module may send a response to the client
	 * when sticky cookie presence is enforced and the cookie
	 * is missing from the request.
	 */
	r = tfw_http_sticky_req_process((TfwHttpMsg *)req);
	if (r < 0) {
		goto send_500;
	}
	else if (r > 0) {
		/* Response sent, nothing to do */
		tfw_http_conn_msg_free((TfwHttpMsg *)req);
		goto conn_put;
	}

	if (tfw_http_adjust_req(req))
		goto send_500;

	/* Add request to the server connection. */
	spin_lock(&srv_conn->msg_qlock);
	list_add_tail(&req->msg.msg_list, &srv_conn->msg_queue);
	spin_unlock(&srv_conn->msg_qlock);

	/* Send request to the server. */
	if (tfw_connection_send(srv_conn, (TfwMsg *)req)) {
		spin_lock(&srv_conn->msg_qlock);
		list_del(&req->msg.msg_list);
		spin_unlock(&srv_conn->msg_qlock);
		goto send_500;
	}
	TFW_INC_STAT_BH(clnt.msgs_forwarded);
	goto conn_put;

send_404:
	tfw_http_send_404((TfwHttpMsg *)req);
	tfw_http_conn_msg_free((TfwHttpMsg *)req);
	TFW_INC_STAT_BH(clnt.msgs_otherr);
	return;
send_500:
	tfw_http_send_500((TfwHttpMsg *)req);
	tfw_http_conn_msg_free((TfwHttpMsg *)req);
	TFW_INC_STAT_BH(clnt.msgs_otherr);
conn_put:
	if (tfw_connection_put(srv_conn))
		tfw_srv_conn_release(srv_conn);
}

static int
tfw_http_req_set_context(TfwHttpReq *req)
{
	req->vhost = tfw_vhost_match(&req->uri_path);
	req->location = tfw_location_match(req->vhost, &req->uri_path);
	return (!req->vhost);
}

/**
 * @return zero on success and negative value otherwise.
 * TODO enter the function depending on current GFSM state.
 */
static int
tfw_http_req_process(TfwConnection *conn, struct sk_buff *skb, unsigned int off)
{
	int r = TFW_BLOCK;
	unsigned int data_off = off;
	unsigned int skb_len = skb->len;

	BUG_ON(!conn->msg);
	BUG_ON(data_off >= skb_len);

	TFW_DBG2("Received %u client data bytes on conn=%p msg=%p\n",
		 skb_len - off, conn, conn->msg);

	/*
	 * Process pipelined requests in a loop
	 * until all data in the SKB is processed.
	 */
	while (data_off < skb_len) {
		int req_conn_close;
		TfwHttpMsg *hmsib = NULL;
		TfwHttpMsg *hmreq = (TfwHttpMsg *)conn->msg;
		TfwHttpParser *parser = &hmreq->parser;

		/*
		 * Process/parse data in the SKB.
		 * @off points at the start of data for processing.
		 * @data_off is the current offset of data to process in
		 * the SKB. After processing @data_off points at the end
		 * of latest data chunk. However processing may have
		 * stopped in the middle of the chunk. Adjust it to point 
		 * to the right location within the chunk.
		 */
		off = data_off;
		r = ss_skb_process(skb, &data_off, tfw_http_parse_req, hmreq);
		data_off -= parser->to_go;
		hmreq->msg.len += data_off - off;
		TFW_ADD_STAT_BH(data_off - off, clnt.rx_bytes);

		TFW_DBG2("Request parsed: len=%u parsed=%d msg_len=%lu"
			 " ver=%d res=%d\n",
			 skb_len - off, data_off - off, hmreq->msg.len,
			 hmreq->version, r);

		switch (r) {
		default:
			TFW_ERR("Unrecognized HTTP request "
				"parser return code, %d\n", r);
			BUG();
		case TFW_BLOCK:
			TFW_DBG2("Block invalid HTTP request\n");
			TFW_INC_STAT_BH(clnt.msgs_parserr);
			return TFW_BLOCK;
		case TFW_POSTPONE:
			r = tfw_gfsm_move(&hmreq->msg.state,
					  TFW_HTTP_FSM_REQ_CHUNK, skb, off);
			TFW_DBG3("TFW_HTTP_FSM_REQ_CHUNK return code %d\n", r);
			if (r == TFW_BLOCK) {
				TFW_INC_STAT_BH(clnt.msgs_filtout);
				return TFW_BLOCK;
			}
			/*
			 * TFW_POSTPONE status means that parsing succeeded
			 * but more data is needed to complete it. Lower layers
			 * just supply data for parsing. They only want to know
			 * if processing of a message should continue or not.
			 */
			return TFW_PASS;
		case TFW_PASS:
			/*
			 * The request is fully parsed,
			 * fall through and process it.
			 */
			;
		}

		r = tfw_gfsm_move(&hmreq->msg.state,
				  TFW_HTTP_FSM_REQ_MSG, skb, off);
		TFW_DBG3("TFW_HTTP_FSM_REQ_MSG return code %d\n", r);
		/* Don't accept any following requests from the peer. */
		if (r == TFW_BLOCK) {
			TFW_INC_STAT_BH(clnt.msgs_filtout);
			return TFW_BLOCK;
		}

		/*
		 * The time the request was received is used in cache
		 * for age calculations, and for APM and Load Balancing.
		 */
		hmreq->cache_ctl.timestamp = tfw_current_timestamp();

		/* Assign the right Vhost for this request. */
		if (tfw_http_req_set_context((TfwHttpReq *)hmreq))
			return TFW_BLOCK;

		/*
		 * In HTTP 0.9 the server always closes the connection
		 * after sending the response.
		 *
		 * In HTTP 1.0 the server always closes the connection
		 * after sending the response unless the client sent a
		 * a "Connection: keep-alive" request header, and the
		 * server sent a "Connection: keep-alive" response header.
		 *
		 * This behavior was added to existing HTTP 1.0 protocol.
		 * RFC 1945 section 1.3 says:
		 * "Except for experimental applications, current practice
		 * requires that the connection be established by the client
		 * prior to each request and closed by the server after
		 * sending the response."
		 *
		 * Make it work this way in Tempesta by setting the flag.
		 */
		if ((hmreq->version == TFW_HTTP_VER_09)
		    || ((hmreq->version == TFW_HTTP_VER_10)
			&& !(hmreq->flags & __TFW_HTTP_CONN_MASK)))
		{
			hmreq->flags |= TFW_HTTP_CONN_CLOSE;
		}

		/*
		 * The request has been successfully parsed and processed.
		 * If the connection will be closed after the response to
		 * the request is sent to the client, then there's no need
		 * to process pipelined requests. Also, the request may be
		 * released when handled in tfw_cache_req_process() below.
		 * So, save the needed request flag for later use as it
		 * may not be accessible later through @req->flags.
		 */
		req_conn_close = (hmreq->flags & TFW_HTTP_CONN_CLOSE);

		if (!req_conn_close && (data_off < skb_len)) {
			/*
			 * Pipelined requests: create a new sibling message.
			 * @skb is replaced with pointer to a new SKB.
			 */
			hmsib = tfw_http_msg_create_sibling(hmreq, &skb,
							    data_off,
							    Conn_Clnt);
			if (hmsib == NULL) {
				/*
				 * Not enough memory. Unfortunately, there's
				 * no recourse. The caller expects that data
				 * is processed in full, and can't deal with
				 * partially processed data.
				 */
				TFW_WARN("Not enough memory to create"
					 " a request sibling\n");
				TFW_INC_STAT_BH(clnt.msgs_otherr);
				return TFW_BLOCK;
			}
		}

		/*
		 * Complete HTTP message has been collected and processed
		 * with success. Mark the message as complete in @conn as
		 * further handling of @conn depends on that. Future SKBs
		 * will be put in a new message.
		 * On an error the function returns from anywhere inside
		 * the loop. @conn->msg holds the reference to the message,
		 * which can be used to release it.
		 */
		tfw_connection_unlink_msg(conn);

		/*
		 * The request should either be stored or released.
		 * Otherwise we lose the reference to it and get a leak.
		 */
		if (tfw_cache_process((TfwHttpReq *)hmreq, NULL,
				      tfw_http_req_cache_cb))
		{
			tfw_http_send_500(hmreq);
			tfw_http_conn_msg_free(hmreq);
			TFW_INC_STAT_BH(clnt.msgs_otherr);
			return TFW_PASS;
		}

		/*
		 * According to RFC 7230 6.3.2, connection with a client
		 * must be dropped after a response is sent to that client,
		 * if the client sends "Connection: close" header field in
		 * the request. Subsequent requests from the client coming
		 * over the same connection are ignored.
		 *
		 * Note: This connection's @conn must not be dereferenced
		 * from this point on.
		 */
		if (req_conn_close)
			return TFW_STOP;

		if (hmsib) {
			/*
			 * Switch connection to the new sibling message.
			 * Data processing will continue with the new SKB.
			 */
			data_off = 0;
			skb_len = skb->len;
			conn->msg = (TfwMsg *)hmsib;
		}
	}

	return r;
}

/**
 * This is the second half of tfw_http_resp_process().
 * tfw_http_resp_process() runs in SoftIRQ whereas tfw_http_resp_cache_cb()
 * runs in cache thread that is scheduled at an appropriate TDB node.
 *
 * HTTP requests are usually much smaller than HTTP responses, so it's
 * better to transfer requests to a TDB node to make any adjustments.
 * The other benefit of the scheme is that less work is done in SoftIRQ.
 */
static void
tfw_http_resp_cache_cb(TfwHttpReq *req, TfwHttpResp *resp)
{
	/*
	 * Typically we're at a node far from the node where @resp was
	 * received, so we do an inter-node transfer. However, this is
	 * the final place where the response will be stored. Upcoming
	 * requests will get responded to by the current node without
	 * inter-node data transfers. (see tfw_http_req_cache_cb())
	 */
	if (tfw_http_adjust_resp(resp, req))
		goto err;

	if (tfw_cli_conn_send(req->conn, (TfwMsg *)resp))
		goto err;

	TFW_INC_STAT_BH(serv.msgs_forwarded);
out:
	/* Now we don't need the request and the response anymore. */
	tfw_http_conn_msg_free((TfwHttpMsg *)resp);
	tfw_http_conn_msg_free((TfwHttpMsg *)req);
	return;
err:
	tfw_http_send_500((TfwHttpMsg *)req);
	TFW_INC_STAT_BH(serv.msgs_otherr);
	goto out;
}

/*
 * Request messages that were forwarded to a backend server are added
 * to and kept in @msg_queue of the connection @conn for that server.
 * If a paired request is not found, then the response is deleted.
 */
static TfwHttpReq *
tfw_http_popreq(TfwHttpMsg *hmresp)
{
	TfwMsg *msg;
	TfwConnection *conn = hmresp->conn;

	spin_lock(&conn->msg_qlock);
	if (unlikely(list_empty(&conn->msg_queue))) {
		spin_unlock(&conn->msg_qlock);
		/* @conn->msg will get NULLed in the process. */
		TFW_WARN("Paired request missing\n");
		TFW_WARN("Possible HTTP Response Splitting attack.\n");
		tfw_http_conn_msg_free(hmresp);
		TFW_INC_STAT_BH(serv.msgs_otherr);
		return NULL;
	}
	msg = list_first_entry(&conn->msg_queue, TfwMsg, msg_list);
	list_del(&msg->msg_list);
	spin_unlock(&conn->msg_qlock);

	return (TfwHttpReq *)msg;
}

/*
 * Post-process the response. Pass it to modules registered with GFSM
 * for further processing. Finish the request/response exchange properly
 * in case of an error.
 */
static int
tfw_http_resp_gfsm(TfwHttpMsg *hmresp, struct sk_buff *skb, unsigned int off)
{
	int r;
	TfwHttpMsg *hmreq;

	r = tfw_gfsm_move(&hmresp->msg.state, TFW_HTTP_FSM_RESP_MSG, skb, off);
	TFW_DBG3("TFW_HTTP_FSM_RESP_MSG return code %d\n", r);
	if (r == TFW_BLOCK)
		goto error;
	/* Proceed with the next GSFM processing */

	r = tfw_gfsm_move(&hmresp->msg.state,
			  TFW_HTTP_FSM_LOCAL_RESP_FILTER, skb, off);
	TFW_DBG3("TFW_HTTP_FSM_LOCAL_RESP_FILTER return code %d\n", r);
	if (r == TFW_PASS)
		return TFW_PASS;
	/* Proceed with the error processing */
error:
	/*
	 * Send an error response to the client, otherwise the pairing
	 * of requests and responses will be broken. If a paired request
	 * is not found, then something is terribly wrong.
	 */
	hmreq = (TfwHttpMsg *)tfw_http_popreq(hmresp);
	if (unlikely(hmreq == NULL)) {
		TFW_INC_STAT_BH(serv.msgs_filtout);
		return TFW_STOP;
	}

	tfw_http_send_502(hmreq);
	tfw_http_conn_msg_free(hmresp);
	tfw_http_conn_msg_free(hmreq);
	TFW_INC_STAT_BH(serv.msgs_filtout);
	return TFW_BLOCK;
}

static int
tfw_http_resp_cache(TfwHttpMsg *hmresp)
{
	TfwHttpMsg *hmreq;
	time_t timestamp = tfw_current_timestamp();

	/*
	 * The time the response was received is used in cache
	 * for age calculations, and for APM and Load Balancing.
	 */
	hmresp->cache_ctl.timestamp = timestamp;
	/*
	 * If 'Date:' header is missing in the response, then
	 * set the date to the time the response was received.
	 */
	if (!(hmresp->flags & TFW_HTTP_HAS_HDR_DATE))
		((TfwHttpResp *)hmresp)->date = timestamp;
	/*
	 * Cache adjusted and filtered responses only. Responses
	 * are received in the same order as requests, so we can
	 * just pop the first request. If a paired request is not
	 * found, then something is terribly wrong, and pairing
	 * of requests and responses is broken. The response is
	 * deleted, and an error is returned.
	 */
	hmreq = (TfwHttpMsg *)tfw_http_popreq(hmresp);
	if (unlikely(hmreq == NULL))
		return -ENOENT;
	/*
	 * Complete HTTP message has been collected and processed
	 * with success. Mark the message as complete in @conn as
	 * further handling of @conn depends on that. Future SKBs
	 * will be put in a new message.
	 */
	tfw_connection_unlink_msg(hmresp->conn);
	if (tfw_cache_process((TfwHttpReq *)hmreq, (TfwHttpResp *)hmresp,
			      tfw_http_resp_cache_cb))
	{
		tfw_http_send_500(hmreq);
		tfw_http_conn_msg_free(hmresp);
		tfw_http_conn_msg_free(hmreq);
		TFW_INC_STAT_BH(serv.msgs_otherr);
		/* Proceed with processing of the next response. */
	}

	return 0;
}

/*
 * Finish a response that is terminated by closing the connection.
 */
static void
tfw_http_resp_terminate(TfwHttpMsg *hm)
{
	struct sk_buff *skb = ss_skb_peek_tail(&hm->msg.skb_list);

	BUG_ON(!skb);

	/*
	 * Note that in this case we don't have data to process.
	 * All data has been processed already. The response needs
	 * to go through Tempesta's post-processing, and then be
	 * sent to the client. The full skb->len is used as the
	 * offset to mark this case in the post-processing phase.
	 */
	if (tfw_http_resp_gfsm(hm, skb, skb->len) != TFW_PASS)
		return;
	tfw_http_resp_cache(hm);
}

/**
 * @return zero on success and negative value otherwise.
 * TODO enter the function depending on current GFSM state.
 */
static int
tfw_http_resp_process(TfwConnection *conn, struct sk_buff *skb,
		      unsigned int off)
{
	int r = TFW_BLOCK;
	unsigned int data_off = off;
	unsigned int skb_len = skb->len;

	BUG_ON(!conn->msg);
	BUG_ON(data_off >= skb_len);

	TFW_DBG2("received %u server data bytes on conn=%p msg=%p\n",
		skb->len - off, conn, conn->msg);
	/*
	 * Process pipelined requests in a loop
	 * until all data in the SKB is processed.
	 */
	while (data_off < skb_len) {
		TfwHttpMsg *hmsib = NULL;
		TfwHttpMsg *hmresp = (TfwHttpMsg *)conn->msg;
		TfwHttpParser *parser = &hmresp->parser;

		/*
		 * Process/parse data in the SKB.
		 * @off points at the start of data for processing.
		 * @data_off is the current offset of data to process in
		 * the SKB. After processing @data_off points at the end
		 * of latest data chunk. However processing may have
		 * stopped in the middle of the chunk. Adjust it to point 
		 * at correct location within the chunk.
		 */
		off = data_off;
		r = ss_skb_process(skb, &data_off, tfw_http_parse_resp, hmresp);
		data_off -= parser->to_go;
		hmresp->msg.len += data_off - off;
		TFW_ADD_STAT_BH(data_off - off, serv.rx_bytes);

		TFW_DBG2("Response parsed: len=%u parsed=%d msg_len=%lu"
			 " ver=%d res=%d\n",
			 skb_len - off, data_off - off, hmresp->msg.len,
			 hmresp->version, r);

		switch (r) {
		default:
			TFW_ERR("Unrecognized HTTP response "
				"parser return code, %d\n", r);
			BUG();
		case TFW_BLOCK:
			/*
			 * The response has not been fully parsed. There's no
			 * choice but report a critical error. The lower layer
			 * will close the connection and release the response
			 * message, and well as all request messages that went
			 * out on this connection and are waiting for paired
			 * response messages.
			 */
			TFW_DBG2("Block invalid HTTP response\n");
			TFW_INC_STAT_BH(serv.msgs_parserr);
			return TFW_BLOCK;
		case TFW_POSTPONE:
			r = tfw_gfsm_move(&hmresp->msg.state,
					  TFW_HTTP_FSM_RESP_CHUNK, skb, off);
			TFW_DBG3("TFW_HTTP_FSM_RESP_CHUNK return code %d\n", r);
			if (r == TFW_BLOCK) {
				TFW_INC_STAT_BH(serv.msgs_filtout);
				return TFW_BLOCK;
			}
			/*
			 * TFW_POSTPONE status means that parsing succeeded
			 * but more data is needed to complete it. Lower layers
			 * just supply data for parsing. They only want to know
			 * if processing of a message should continue or not.
			 */
			return TFW_PASS;
		case TFW_PASS:
			/*
			 * The response is fully parsed,
			 * fall through and process it.
			 */
			;
		}

		/* Pass the response to GFSM for further processing. */
		r = tfw_http_resp_gfsm(hmresp, skb, off);
		if (unlikely(r == TFW_STOP))
			return TFW_BLOCK;
		/*
		 * If @skb's data has not been processed in full, then
		 * we have pipelined responses. Create a sibling message.
		 * @skb is replaced with a pointer to a new SKB.
		 */
		if (data_off < skb_len) {
			hmsib = tfw_http_msg_create_sibling(hmresp, &skb,
							    data_off,
							    Conn_Srv);
			/*
			 * In case of an error there's no recourse. The
			 * caller expects that data is processed in full,
			 * and can't deal with partially processed data.
			 */
			if (hmsib == NULL) {
				TFW_WARN("Insufficient memory "
					 "to create a response sibling\n");
				TFW_INC_STAT_BH(serv.msgs_otherr);
				return TFW_BLOCK;
			}
		}
		/*
		 * If an error occured in further GFSM processing, then
		 * the response and the paired request had been handled.
		 * Keep the server connection open for data exchange.
		 */
		if (unlikely(r != TFW_PASS)) {
			r = TFW_PASS;
			goto next_resp;
		}
		/*
		 * Pass the response to cache for further processing.
		 * In the end, the response is sent on to the client.
		 */
		if (tfw_http_resp_cache(hmresp))
			return TFW_BLOCK;
next_resp:
		if (hmsib) {
			/*
			 * Switch the connection to the sibling message.
			 * Data processing will continue with the new SKB.
			 */
			data_off = 0;
			skb_len = skb->len;
			conn->msg = (TfwMsg *)hmsib;
		}
	}

	return r;
}

/**
 * @return status (application logic decision) of the message processing.
 */
int
tfw_http_msg_process(void *conn, struct sk_buff *skb, unsigned int off)
{
	TfwConnection *c = (TfwConnection *)conn;

	return (TFW_CONN_TYPE(c) & Conn_Clnt)
		? tfw_http_req_process(c, skb, off)
		: tfw_http_resp_process(c, skb, off);
}

/**
 * Calculate the key of an HTTP request by hashing URI and Host header values.
 */
unsigned long
tfw_http_req_key_calc(TfwHttpReq *req)
{
	TfwStr host;

	if (req->hash)
		return req->hash;

	req->hash = tfw_hash_str(&req->uri_path) ^ req->method;

	tfw_http_msg_clnthdr_val(&req->h_tbl->tbl[TFW_HTTP_HDR_HOST],
				 TFW_HTTP_HDR_HOST, &host);
	if (!TFW_STR_EMPTY(&host))
		req->hash ^= tfw_hash_str(&host);

	return req->hash;
}
EXPORT_SYMBOL(tfw_http_req_key_calc);

static TfwConnHooks http_conn_hooks = {
	.conn_init	= tfw_http_conn_init,
	.conn_drop	= tfw_http_conn_drop,
	.conn_release	= tfw_http_conn_release,
	.conn_msg_alloc	= tfw_http_conn_msg_alloc,
};

int __init
tfw_http_init(void)
{
	int r = tfw_gfsm_register_fsm(TFW_FSM_HTTP, tfw_http_msg_process);
	if (r)
		return r;

	tfw_connection_hooks_register(&http_conn_hooks, TFW_FSM_HTTP);

	/* Must be last call - we can't unregister the hook. */
	ghprio = tfw_gfsm_register_hook(TFW_FSM_HTTPS,
					TFW_GFSM_HOOK_PRIORITY_ANY,
					TFW_HTTPS_FSM_TODO_ISSUE_81,
					TFW_FSM_HTTP, TFW_HTTP_FSM_INIT);
	if (ghprio < 0)
		return ghprio;

	return 0;
}

void
tfw_http_exit(void)
{
	tfw_gfsm_unregister_hook(TFW_FSM_HTTPS, ghprio,
				 TFW_HTTPS_FSM_TODO_ISSUE_81);
	tfw_connection_hooks_unregister(TFW_FSM_HTTP);
	tfw_gfsm_unregister_fsm(TFW_FSM_HTTP);
}<|MERGE_RESOLUTION|>--- conflicted
+++ resolved
@@ -465,40 +465,6 @@
 	tfw_http_msg_free(hm);
 }
 
-<<<<<<< HEAD
-/*
- * Drop the client connection and destroy the request.
- *
- * A connection is dropped in two stages. The socket is closed first.
- * Then the connection linked with the socket is withdrawed from all
- * socket activity, and then deactivated.
- *
- * The socket may be closed either from Tempesta or in Sync Sockets
- * as the reaction to incoming FIN. Both may occur at the same time.
- * Socket lock permits one party only to proceed with the closing.
- * See the comment to ss_close().
- *
- * The connection may be dropped only by the party that closed the
- * socket. Also, it's essential that the connection is dropped only
- * when there's at least one extra reference to it (@conn->refcnt).
- * Then if the reference is dropped here it's never the last one.
- * That won't allow Sync Sockets to destroy the socket and the
- * connection completely until Tempesta is done with the connection.
- * The request holds that extra reference, so it must be freed only
- * after the connection is dropped.
- */
-static inline void
-tfw_http_conn_cli_dropfree(TfwHttpMsg *hmreq)
-{
-	BUG_ON(!(TFW_CONN_TYPE(hmreq->conn) & Conn_Clnt));
-
-	if (hmreq->flags & TFW_HTTP_CONN_CLOSE)
-		ss_close_sync(hmreq->conn->sk, true);
-	tfw_http_conn_msg_free(hmreq);
-}
-
-=======
->>>>>>> 798299d5
 /**
  * TODO Initialize allocated Client structure by HTTP specific callbacks
  * and FSM.
