--- conflicted
+++ resolved
@@ -812,7 +812,6 @@
 		NULL : (TfwMsg *)list_prev_entry(req_sent, fwd_list);
 }
 
-<<<<<<< HEAD
 /*
  * Reset server connection's @fwd_queue and move all requests
  * to @dst list.
@@ -827,7 +826,7 @@
 	clear_bit(TFW_CONN_B_HASNIP, &srv_conn->flags);
 }
 
-/*
+/**
  * Add @req to the server connection's forwarding queue.
  */
 static inline void
@@ -838,10 +837,7 @@
 		tfw_http_req_nip_enlist(srv_conn, req);
 }
 
-/*
-=======
 /**
->>>>>>> ded4ad72
  * Remove @req from the server connection's forwarding queue.
  * Caller must care about @srv_conn->msg_sent on it's own to keep the
  * queue state consistent.
@@ -1133,7 +1129,6 @@
 	req->jtxtstamp = jiffies;
 	tfw_http_req_init_ss_flags(srv_conn, req);
 
-<<<<<<< HEAD
 	if (!(r = tfw_connection_send((TfwConn *)srv_conn, (TfwMsg *)req)))
 		return 0;
 
@@ -1143,8 +1138,8 @@
 	if (r == -EBADF || r == -EBUSY)
 		return r;
 
-	if (req->flags & TFW_HTTP_F_HMONITOR) {
-		__http_req_delist(srv_conn, req);
+	if (test_bit(TFW_HTTP_B_HMONITOR, req->flags)) {
+		tfw_http_req_delist(srv_conn, req);
 		WARN_ON_ONCE(req->pair);
 		tfw_http_msg_free((TfwHttpMsg *)req);
 		TFW_WARN_ADDR("Unable to send health"
@@ -1153,23 +1148,6 @@
 	} else {
 		tfw_http_req_err(srv_conn, req, eq, 500,
 				 "request dropped: forwarding error");
-=======
-	if (tfw_connection_send((TfwConn *)srv_conn, (TfwMsg *)req)) {
-		TFW_DBG2("%s: Forwarding error: conn=[%p] req=[%p]\n",
-			 __func__, srv_conn, req);
-		if (test_bit(TFW_HTTP_B_HMONITOR, req->flags)) {
-			tfw_http_req_delist(srv_conn, req);
-			WARN_ON_ONCE(req->pair);
-			tfw_http_msg_free((TfwHttpMsg *)req);
-			TFW_WARN_ADDR("Unable to send health"
-			              " monitoring request to server",
-			              &srv_conn->peer->addr, TFW_WITH_PORT);
-		} else {
-			tfw_http_req_err(srv_conn, req, eq, 500,
-					 "request dropped: forwarding error");
-		}
-		return false;
->>>>>>> ded4ad72
 	}
 
 	return r;
@@ -1286,13 +1264,9 @@
 tfw_http_req_fwd(TfwSrvConn *srv_conn, TfwHttpReq *req, struct list_head *eq,
 		 bool resched)
 {
-<<<<<<< HEAD
 	int ret = 0;
 
-	TFW_DBG2("%s: srv_conn=[%p], req=[%p]\n", __func__, srv_conn, req);
-=======
 	TFW_DBG2("%s: srv_conn=%pK req=%pK\n", __func__, srv_conn, req);
->>>>>>> ded4ad72
 	BUG_ON(!(TFW_CONN_TYPE(srv_conn) & Conn_Srv));
 
 	spin_lock_bh(&srv_conn->fwd_qlock);
@@ -1307,7 +1281,7 @@
 	     || tfw_http_conn_fwd_unsent(srv_conn, eq))
 	    && resched)
 	{
-		__http_req_delist(srv_conn, req);
+		tfw_http_req_delist(srv_conn, req);
 		ret = -1;
 	}
 	spin_unlock_bh(&srv_conn->fwd_qlock);
@@ -1545,14 +1519,8 @@
 	 * the same server (other servers may not have enabled
 	 * health monitor).
 	 */
-<<<<<<< HEAD
-	if (req->flags & TFW_HTTP_F_HMONITOR) {
+	if (test_bit(TFW_HTTP_B_HMONITOR, req->flags)) {
 		sch_conn = srv->sg->sched->sched_srv_conn((TfwMsg *)req, srv);
-=======
-	if (test_bit(TFW_HTTP_B_HMONITOR, req->flags)) {
-		sch_conn = srv->sg->sched->sched_srv_conn((TfwMsg *)req,
-							  srv);
->>>>>>> ded4ad72
 		if (!sch_conn) {
 			list_del_init(&req->fwd_list);
 			tfw_http_conn_msg_free((TfwHttpMsg *)req);
