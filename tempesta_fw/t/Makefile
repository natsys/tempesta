#		Tempesta FW
#
# Copyright (C) 2012-2014 NatSys Lab. (info@natsys-lab.com).
#
# This program is free software; you can redistribute it and/or modify it
# under the terms of the GNU General Public License as published by
# the Free Software Foundation; either version 2 of the License,
# or (at your option) any later version.
#
# This program is distributed in the hope that it will be useful, but WITHOUT
# ANY WARRANTY; without even the implied warranty of MERCHANTABILITY or FITNESS
# FOR A PARTICULAR PURPOSE.
# See the GNU General Public License for more details.
#
# You should have received a copy of the GNU General Public License along with
# this program; if not, write to the Free Software Foundation, Inc., 59
# Temple Place - Suite 330, Boston, MA 02111-1307, USA.

<<<<<<< HEAD
# This is just a stub for compilind unit tests subdirectory.
obj-m += unit/
=======
EXTRA_CFLAGS += -Werror -O0 -g3 -DDEBUG -I$(src)/../ \
		-I$(src)/../../tempesta_db/core -I$(src)/../../sync_socket

obj-m += tfw_test.o
tfw_test-objs = main.o test.o test_hash.o test_http_match.o test_tfw_str.o
>>>>>>> 1be473ef
<|MERGE_RESOLUTION|>--- conflicted
+++ resolved
@@ -1,6 +1,7 @@
 #		Tempesta FW
 #
 # Copyright (C) 2012-2014 NatSys Lab. (info@natsys-lab.com).
+# Copyright (C) 2015 Tempesta Technologies.
 #
 # This program is free software; you can redistribute it and/or modify it
 # under the terms of the GNU General Public License as published by
@@ -16,13 +17,5 @@
 # this program; if not, write to the Free Software Foundation, Inc., 59
 # Temple Place - Suite 330, Boston, MA 02111-1307, USA.
 
-<<<<<<< HEAD
 # This is just a stub for compilind unit tests subdirectory.
-obj-m += unit/
-=======
-EXTRA_CFLAGS += -Werror -O0 -g3 -DDEBUG -I$(src)/../ \
-		-I$(src)/../../tempesta_db/core -I$(src)/../../sync_socket
-
-obj-m += tfw_test.o
-tfw_test-objs = main.o test.o test_hash.o test_http_match.o test_tfw_str.o
->>>>>>> 1be473ef
+obj-m += unit/