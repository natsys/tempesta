--- conflicted
+++ resolved
@@ -249,12 +249,9 @@
 //		TFW_STR2(hdr1, "Host: ", "localhost");
 		char *s_req = "GET / HTTP/1.1\r\nHost: localhost\r\n\r\n";
 
-<<<<<<< HEAD
 //		mock.hmreq->h_tbl->tbl[TFW_HTTP_HDR_HOST] = *hdr1;
 		tfw_http_parse_req(mock.hmreq, s_req, strlen(s_req));
-=======
-		mock.req->h_tbl->tbl[TFW_HTTP_HDR_HOST] = *hdr1;
->>>>>>> e5117c22
+
 
 		EXPECT_EQ(__sticky_calc(mock.req, &sv), 0);
 		EXPECT_EQ(tfw_http_sticky_send_302(mock.req, &sv), 0);
