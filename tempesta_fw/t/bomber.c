--- conflicted
+++ resolved
@@ -212,10 +212,6 @@
 	if (ret) {
 		TFW_ERR("Connect error on server socket sk %p (%d)\n", sk, ret);
 		ss_close_sync(sk, false);
-<<<<<<< HEAD
-		tfw_connection_unlink_from_sk(sk);
-=======
->>>>>>> 798299d5
 		conn->sk = NULL;
 		return ret;
         }
@@ -362,11 +358,7 @@
 				schedule();
 				if (++tries == DEAD_TRIES) {
 					local_bh_disable();
-<<<<<<< HEAD
-					ss_close_sync(task->conn[c].sk, true);
-=======
 					ss_close_sync(task->conn[c].sk, false);
->>>>>>> 798299d5
 					local_bh_enable();
 					break;
 				}
