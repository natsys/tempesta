/**
 *		Tempesta FW
 *
 * Handling server connections.
 *
 * Copyright (C) 2012-2014 NatSys Lab. (info@natsys-lab.com).
 * Copyright (C) 2015 Tempesta Technologies, Inc.
 *
 * This program is free software; you can redistribute it and/or modify it
 * under the terms of the GNU General Public License as published by
 * the Free Software Foundation; either version 2 of the License,
 * or (at your option) any later version.
 *
 * This program is distributed in the hope that it will be useful, but WITHOUT
 * ANY WARRANTY; without even the implied warranty of MERCHANTABILITY or FITNESS
 * FOR A PARTICULAR PURPOSE.
 * See the GNU General Public License for more details.
 *
 * You should have received a copy of the GNU General Public License along with
 * this program; if not, write to the Free Software Foundation, Inc., 59
 * Temple Place - Suite 330, Boston, MA 02111-1307, USA.
 */

/**
 * TODO
 * -- limit number of persistent connections to be able to work as forward
 *    (transparent) proxy (probably we need to switch on/off functionality for
 *    connections pool)
 * -- FIXME synchronize with sock operations.
 */
/*
 * TODO In case of forward proxy manage connections to servers
 * we can have too many servers, so we need to prune low-active
 * connections from the connection pool.
 */
#include <linux/net.h>
#include <linux/kthread.h>
#include <linux/wait.h>
#include <linux/freezer.h>
#include <net/inet_sock.h>

#include "tempesta_fw.h"
#include "connection.h"
#include "addr.h"
#include "log.h"
#include "server.h"

/*
 * ------------------------------------------------------------------------
 *	Server connection establishment.
 * ------------------------------------------------------------------------
 *
 * This section of code is responsible for maintaining a server connection in
 * an established state, and doing so in an asynchronous (callback-based) way.
 *
 * The entry point is the tfw_sock_srv_connect_try() function.
 * It initiates a connection attempt and just exits without blocking.
 *
 * Later on, when the connection state is changed, a callback is invoked:
 *  - tfw_sock_srv_connect_retry() - the connection attempt is failed.
 *  - tfw_sock_srv_connect_complete() - the connection is established.
 *  - tfw_sock_srv_connect_failover() - the established connection is closed.
 *
 * Both retry() and failover() call the tfw_sock_srv_connect_try() again to
 * re-establish the connection, and thus the tfw_sock_srv_connect_try() is
 * called repeatedly until the connection is finally established (or until
 * this "loop" of callbacks is stopped by the tfw_sock_srv_disconnect()).
 */

/** The wakeup interval between failed connection attempts. */
#define TFW_SOCK_SRV_RETRY_TIMER_MS	1000

/**
 * TfwConnection extension for server sockets.
 *
 * @conn	- The base structure. Must be the first member.
 * @retry_timer	- The timer makes a delay between connection attempts.
 *
 * A server connection differs from a client connection.
 * For client sockets, a new TfwConnection object is created when a new client
 * socket is accepted (the connection is already established at that point).
 * For server sockets, we create a socket first, and then some time passes while
 * a connection is being established.
 *
 * Therefore, we need this separate structure with slightly different semantics:
 *  - When a server socket is created, we allocate a TfwSrvConnection object,
 *    but don't fully initialize it until a connection is actually established.
 *  - If a connection attempt is failed, we re-use the same TfwSrvConnection
 *    object with a new socket, and make another connection attempt.
 *
 * So basically a TfwSrvConnection object has a longer lifetime.
 */
typedef struct {
	TfwConnection		conn;
	struct timer_list	retry_timer;
} TfwSrvConnection;

/**
 * Initiate a new connection attempt without blocking while the attempt
 * is finished.
 */
static int
tfw_sock_srv_connect_try(TfwSrvConnection *srv_conn)
{
	int r;
	TfwAddr *addr;
	struct sock *sk;

	addr = &srv_conn->conn.peer->addr;

	r = ss_sock_create(addr->family, SOCK_STREAM, IPPROTO_TCP, &sk);
	if (r) {
		TFW_ERR("can't create a server socket\n");
		return r;
	}

	sock_set_flag(sk, SOCK_DBG);
	tfw_connection_link_sk(&srv_conn->conn, sk);
	ss_set_callbacks(sk);

	r = ss_connect(sk, &addr->sa, tfw_addr_sa_len(addr), 0);
	if (r) {
<<<<<<< HEAD
		TFW_ERR("can't initiate a server connection\n");
		tfw_connection_unlink_sk(&srv_conn->conn);
		ss_release(sk);
=======
		TFW_DBG("Connect error on server socket sk=%p, r=%d\n", sk, r);
		ss_close(sk);
>>>>>>> 74d56868
		return r;
	}

	return 0;
}

static void
__mod_retry_timer(TfwSrvConnection *srv_conn)
{
	mod_timer(&srv_conn->retry_timer,
		  jiffies + msecs_to_jiffies(TFW_SOCK_SRV_RETRY_TIMER_MS));
}

static void
tfw_sock_srv_connect_retry_timer_cb(unsigned long data)
{
	int r;
	TfwSrvConnection *srv_conn = (TfwSrvConnection *)data;

	r = tfw_sock_srv_connect_try(srv_conn);
	if (r) {
		/* Can't even initiate the connection?
		 * Just re-execute this function later. */
		TFW_ERR("server connection retry is failed\n");
		__mod_retry_timer(srv_conn);
	}
}

static void
__setup_retry_timer(TfwSrvConnection *srv_conn)
{
	setup_timer(&srv_conn->retry_timer, tfw_sock_srv_connect_retry_timer_cb,
		    (unsigned long)srv_conn);
}

/**
 * The hook is executed when a connection attempt is failed
 * (and not executed when an already established connection is closed).
 *
 * Basically it makes a retry (calls the tfw_sock_srv_try() again).
 * There should be a pause between connection attempts, so the retry is done
 * in a deferred context (in a timer callback).
 */
static int
tfw_sock_srv_connect_retry(struct sock *sk)
{
	TfwSrvConnection *srv_conn;

	srv_conn = sk->sk_user_data;
	BUG_ON(!srv_conn);

	/* We have to create a new socket for each connection attempt.
	 * The old socket is released here as soon as it is not used anymore. */
	tfw_connection_unlink_sk(&srv_conn->conn);
	ss_release(sk);

	/* The new socket is created after a delay in the timer callback. */
	__setup_retry_timer(srv_conn);
	__mod_retry_timer(srv_conn);

	return 0;
}

/**
 * The hook is executed when a server connection is established.
 */
static int
tfw_sock_srv_connect_complete(struct sock *sk)
{
	int r;
	TfwSrvConnection *srv_conn = sk->sk_user_data;
	TfwServer *srv = (TfwServer *)srv_conn->conn.peer;

	/* Notify higher-level levels. */
	r = tfw_connection_init(&srv_conn->conn);
	if (r) {
		TFW_ERR("conn_init() hook returned error\n");
		return r;
	}

	/* Notify the scheduler about the new available connection. */
	tfw_sg_update(srv->sg);

	TFW_DBG_ADDR("connected", &srv->addr);
	return 0;

<<<<<<< HEAD
=======
err_sock_destroy:
	tfw_destroy_server(sk);
err_conn_create:
	ss_close(sk);
	return -1;
>>>>>>> 74d56868
}

/**
 * The hook is executed when a server connection is lost.
 * I.e. the connection was established before, but now it is closed.
 */
static int
tfw_sock_srv_connect_failover(struct sock *sk)
{
	int r;
	TfwServer *srv;
	TfwSrvConnection *srv_conn;

	srv_conn = sk->sk_user_data;
	srv = (TfwServer *)srv_conn->conn.peer;
	TFW_DBG_ADDR("connection lost", &srv->addr);

	/* Revert tfw_sock_srv_connect_complete(). */
	tfw_sg_update(srv->sg);
	tfw_connection_destruct(&srv_conn->conn);

	/* Revert tfw_sock_srv_connect_try(). */
	tfw_connection_unlink_sk(&srv_conn->conn);
	ss_release(sk);

	/* Initiate a new connection sequence.
	 * The TfwSrvConnection (and nested TfwConnection) is re-used here. */
	r = tfw_sock_srv_connect_try(srv_conn);
	if (r) {
		TFW_ERR("failover connect failed\n");

		/* Just retry later. */
		__setup_retry_timer(srv_conn);
		__mod_retry_timer(srv_conn);
	}

	return 0;
}

static const SsHooks tfw_sock_srv_ss_hooks = {
	.connection_new		= tfw_sock_srv_connect_complete,
	.connection_drop	= tfw_sock_srv_connect_failover,
	.connection_close	= tfw_sock_srv_connect_retry,
	.connection_recv	= tfw_connection_recv,
	.put_skb_to_msg		= tfw_connection_put_skb_to_msg,
	.postpone_skb		= tfw_connection_postpone_skb,
};

/**
 * Close a server connection, or stop connection attempts if the connection
 * is not established.
 */
static void
tfw_sock_srv_disconnect(TfwSrvConnection *srv_conn)
{
	TfwServer *srv = (TfwServer *)srv_conn->conn.peer;

	/* FIXME: SsHooks may be executed concurrently here.
	 * We must prevent any hook execution starting from this point.
	 *
	 * For new()/drop()/close() hooks this is solved by faking them with
	 * dummy functions that do nothing. However, the similar approach
	 * for recv()/put_skb()/postpone_skb() leads to a memory leak.
	 *
	 * Perhaps we should implement an ss_shutdown() that terminates
	 * data reception without socket deallocation.
	 */

	/* Prevent races with timer callbacks. */
	del_timer_sync(&srv_conn->retry_timer);

	/* Revert tfw_sock_srv_connect_complete(). */
	if (srv_conn->conn.peer) {
		tfw_sg_update(srv->sg);
		tfw_connection_destruct(&srv_conn->conn);
	}

	/* Revert tfw_sock_srv_connect_try(). */
	if (srv_conn->conn.sk) {
		struct sock *sk = srv_conn->conn.sk;
		tfw_connection_unlink_sk(&srv_conn->conn);
		ss_release(sk);
	}
}

/*
 * ------------------------------------------------------------------------
 *	Global connect/disconnect routines.
 * ------------------------------------------------------------------------
 *
 * At this point, we support only the reverse proxy mode, so we connect to all
 * servers when the Tempesta FW is started, and close all connections when the
 * Tempesta FW is stopped. This section of code is responsible for that.
 *
 * This behavior may change in future for a forward proxy implementation.
 * Then we will have a lot of short-living connections. We should keep it in
 * mind to avoid possible bottlenecks. In particular, this is the reason why we
 * don't have a global list of all TfwSrvConnection objects and store
 * not-yet-established connections in the TfwServer->conn_list.
 */


static int
tfw_sock_srv_connect_srv(TfwServer *srv)
{
	int r;
	TfwSrvConnection *srv_conn;

	list_for_each_entry(srv_conn, &srv->conn_list, conn.list) {
		r = tfw_sock_srv_connect_try(srv_conn);
		if (r)
			return r;
	}

	return 0;
}

static int
tfw_sock_srv_disconnect_srv(TfwServer *srv)
{
	TfwSrvConnection *srv_conn;

<<<<<<< HEAD
	list_for_each_entry(srv_conn, &srv->conn_list, conn.list) {
		tfw_sock_srv_disconnect(srv_conn);
=======
	FOR_EACH_SOCK(entry) {
		if (entry->sk)
			ss_close(entry->sk);
>>>>>>> 74d56868
	}

	return 0;
}

static int
tfw_sock_srv_connect_all(void)
{
	return tfw_sg_for_each_srv(tfw_sock_srv_connect_srv);
}

static void
tfw_sock_srv_disconnect_all(void)
{
	int r = tfw_sg_for_each_srv(tfw_sock_srv_disconnect_srv);
	BUG_ON(r);
}

/*
 * ------------------------------------------------------------------------
 *	TfwServer creation/deletion helpers.
 * ------------------------------------------------------------------------
 *
 * This section of code is responsible for allocating TfwSrvConnection objects
 * and linking them with a TfwServer object.
 *
 * All server connections (TfwSrvConnection objects) are pre-allocated  when a
 * TfwServer is created. That happens when at the configuration parsing stage.
 *
 * Later on, when Tempesta FW is started, these TfwSrvConnection objects are
 * used to establish connections. These connection objects are re-used (but not
 * re-allocated) when connections are re-established.
 */

static struct kmem_cache *tfw_srv_conn_cache;

static TfwSrvConnection *
tfw_srv_conn_alloc(void)
{
	SsProto *proto;
	TfwSrvConnection *srv_conn;

	srv_conn = kmem_cache_alloc(tfw_srv_conn_cache, GFP_ATOMIC);
	if (!srv_conn)
		return NULL;

	tfw_connection_construct(&srv_conn->conn);
	proto = &srv_conn->conn.proto;
	ss_proto_init(proto, &tfw_sock_srv_ss_hooks, Conn_HttpSrv);

	return srv_conn;
}

static void
tfw_srv_conn_free(TfwSrvConnection *srv_conn)
{
	tfw_connection_validate_cleanup(&srv_conn->conn);

	/* Check that all nested resources are already freed. */
	BUG_ON(timer_pending(&srv_conn->retry_timer));

	kmem_cache_free(tfw_srv_conn_cache, srv_conn);
}

static int
tfw_sock_srv_add_conns(TfwServer *srv, int conns_n)
{
	int i;
	TfwSrvConnection *srv_conn;

	for (i = 0; i < conns_n; ++i) {
		srv_conn = tfw_srv_conn_alloc();
		if (!srv_conn)
			return -ENOMEM;
		tfw_connection_link_peer(&srv_conn->conn, (TfwPeer *)srv);
	}

	return 0;
}

static int
tfw_sock_srv_delete_conns(TfwServer *srv)
{
	TfwSrvConnection *srv_conn, *tmp;

	list_for_each_entry_safe(srv_conn, tmp, &srv->conn_list, conn.list) {
		tfw_connection_unlink_peer(&srv_conn->conn);
		tfw_srv_conn_free(srv_conn);
	}

	return 0;
}

static void
tfw_sock_srv_delete_all_conns(void)
{
	int r = tfw_sg_for_each_srv(tfw_sock_srv_delete_conns);
	BUG_ON(r);
}

/*
 * ------------------------------------------------------------------------
 *	Configuration handling
 * ------------------------------------------------------------------------
 */

#define TFW_SRV_CFG_DEF_CONNS_N		"4"

/**
 * A "srv_group" which is currently being parsed.
 * All "server" entries are added to this group.
 */
static TfwSrvGroup *tfw_srv_cfg_curr_group;

/**
 * Handle "server" within an "srv_group", e.g.:
 *   srv_group foo {
 *       server 10.0.0.1;
 *       server 10.0.0.2;
 *       server 10.0.0.3 conns_n=1;
 *   }
 *
 * Every server is simply added to the tfw_srv_cfg_curr_group.
 */
static int
tfw_srv_cfg_handle_server(TfwCfgSpec *cs, TfwCfgEntry *ce)
{
	TfwAddr addr;
	TfwServer *srv;
	int r, conns_n;
	const char *in_addr, *in_conns_n;

	BUG_ON(!tfw_srv_cfg_curr_group);

	r = tfw_cfg_check_val_n(ce, 1);
	if (r)
		return -EINVAL;

	in_addr = ce->vals[0];
	in_conns_n = tfw_cfg_get_attr(ce, "conns_n", TFW_SRV_CFG_DEF_CONNS_N);

	r = tfw_addr_pton(in_addr, &addr);
	if (r)
		return r;
	r = tfw_cfg_parse_int(in_conns_n, &conns_n);
	if (r)
		return r;

	srv = tfw_create_server(&addr);
	if (!srv) {
		TFW_ERR("can't create a server socket\n");
		return -EPERM;
	}
	tfw_sg_add(tfw_srv_cfg_curr_group, srv);

	r = tfw_sock_srv_add_conns(srv, conns_n);
	if (r) {
		TFW_ERR("can't add connections to the server\n");
		return r;
	}

	return 0;
}

/**
 * Handle a top-level "server" entry that doesn't belong to any group.
 *
 * All such top-level entries are simply added to the "default" group.
 * So this configuration example:
 *    server 10.0.0.1;
 *    server 10.0.0.2;
 *    srv_group local {
 *        server 127.0.0.1:8000;
 *    }
 * is implicitly transformed to this:
 *    srv_group default {
 *        server 10.0.0.1;
 *        server 10.0.0.2;
 *    }
 *    srv_group local {
 *        server 127.0.0.1:8000;
 *    }
 */
static int
tfw_srv_cfg_handle_server_outside_group(TfwCfgSpec *cs, TfwCfgEntry *ce)
{
	tfw_srv_cfg_curr_group = tfw_sg_lookup("default");

	/* The "default" group is created implicitly. */
	if (!tfw_srv_cfg_curr_group) {
		tfw_srv_cfg_curr_group = tfw_sg_new("default", GFP_KERNEL);
		BUG_ON(!tfw_srv_cfg_curr_group);
	}

	return tfw_srv_cfg_handle_server(cs, ce);
}

/**
 * Handle defaults for the "server" spec.
 *
 * The separate function is only needed to check that there are no "server"
 * entries already defined (either top-level or within an "srv_group").
 * If there is at least one, we don't need to use defaults.
 */
static int
tfw_srv_cfg_handle_server_defaults(TfwCfgSpec *cs, TfwCfgEntry *ce)
{
	if (tfw_sg_count()) {
		TFW_DBG("at least one server is defined, ignore defaults\n");
		return 0;
	}

	TFW_DBG("no servers defined, apply defaults\n");
	return tfw_srv_cfg_handle_server_outside_group(cs, ce);
}

/**
 * The callback is invoked on entering an "srv_group", e.g:
 *
 *   srv_group foo sched=hash {  <--- The position at the moment of call.
 *       server ...;
 *       server ...;
 *       ...
 *   }
 *
 * Basically it parses the group name and the "sched" attribute, creates a
 * new TfwSrvGroup object and sets the context for parsing nested "server"s.
 */
static int
tfw_srv_cfg_begin_srv_group(TfwCfgSpec *cs, TfwCfgEntry *ce)
{
	int r;
	TfwSrvGroup *sg;
	const char *name, *sched_str;

	r = tfw_cfg_check_val_n(ce, 1);
	if (r)
		return r;
	name = ce->vals[0];
	sched_str = tfw_cfg_get_attr(ce, "sched", NULL);

	TFW_DBG("begin srv_group: %s\n", name);

	sg = tfw_sg_new(name, GFP_KERNEL);
	if (!sg) {
		TFW_ERR("can't add srv_group: %s\n", name);
		return -EINVAL;
	}

	r = tfw_sg_set_sched(sg, sched_str);
	if (r) {
		TFW_ERR("can't set scheduler for srv_group: %s\n", name);
		return r;
	}

	/* Set the current group. All nested "server"s are added to it. */
	tfw_srv_cfg_curr_group = sg;
	return 0;
}

/**
 * The callback is invoked upon exit from a "srv_group" when all nested
 * "server"s are parsed, e.g.:
 *
 *   srv_group foo sched=hash {
 *       server ...;
 *       server ...;
 *       ...
 *   }  <--- The position at the moment of call.
 */
static int
tfw_srv_cfg_finish_srv_group(TfwCfgSpec *cs)
{
	BUG_ON(!tfw_srv_cfg_curr_group);
	BUG_ON(list_empty(&tfw_srv_cfg_curr_group->srv_list));
	TFW_DBG("finish srv_group: %s\n", tfw_srv_cfg_curr_group->name);
	tfw_srv_cfg_curr_group = NULL;
	return 0;
}

/**
 * Clean everything produced during parsing "server" and "srv_group" entries.
 */
static void
tfw_srv_cfg_clean_srv_groups(TfwCfgSpec *cs)
{
	tfw_sock_srv_delete_all_conns();
	tfw_sg_release_all();
	tfw_srv_cfg_curr_group = NULL;
}

static TfwCfgSpec tfw_sock_srv_cfg_srv_group_specs[] = {
	{
		"server", NULL,
		tfw_srv_cfg_handle_server,
		.allow_repeat = true,
		.cleanup = tfw_srv_cfg_clean_srv_groups
	},
	{ }
};

TfwCfgMod tfw_sock_srv_cfg_mod = {
	.name  = "sock_srv",
	.start = tfw_sock_srv_connect_all,
	.stop  = tfw_sock_srv_disconnect_all,
	.specs = (TfwCfgSpec[] ) {
		{
			"server",
			NULL,
			tfw_srv_cfg_handle_server_outside_group,
			.allow_none = true,
			.allow_repeat = true,
			.cleanup = tfw_srv_cfg_clean_srv_groups,
		},
		{
			"server_default_dummy",
			"127.0.0.1:8080 conns_n=4",
			tfw_srv_cfg_handle_server_defaults
		},
		{
			"srv_group",
			NULL,
			tfw_cfg_handle_children,
			tfw_sock_srv_cfg_srv_group_specs,
			&(TfwCfgSpecChild ) {
				.begin_hook = tfw_srv_cfg_begin_srv_group,
				.finish_hook = tfw_srv_cfg_finish_srv_group
			},
			.allow_none = true,
			.allow_repeat = true,
		},
		{}
	}
};

/*
 * ------------------------------------------------------------------------
 *	init/exit
 * ------------------------------------------------------------------------
 */

int
tfw_sock_srv_init(void)
{
	BUG_ON(tfw_srv_conn_cache);
	tfw_srv_conn_cache = kmem_cache_create("tfw_srv_conn_cache",
					       sizeof(TfwSrvConnection),
					       0, 0, NULL);
	return !tfw_srv_conn_cache ? -ENOMEM : 0;
}

void
tfw_sock_srv_exit(void)
{
	kmem_cache_destroy(tfw_srv_conn_cache);
}<|MERGE_RESOLUTION|>--- conflicted
+++ resolved
@@ -120,14 +120,9 @@
 
 	r = ss_connect(sk, &addr->sa, tfw_addr_sa_len(addr), 0);
 	if (r) {
-<<<<<<< HEAD
 		TFW_ERR("can't initiate a server connection\n");
 		tfw_connection_unlink_sk(&srv_conn->conn);
-		ss_release(sk);
-=======
-		TFW_DBG("Connect error on server socket sk=%p, r=%d\n", sk, r);
 		ss_close(sk);
->>>>>>> 74d56868
 		return r;
 	}
 
@@ -182,7 +177,7 @@
 	/* We have to create a new socket for each connection attempt.
 	 * The old socket is released here as soon as it is not used anymore. */
 	tfw_connection_unlink_sk(&srv_conn->conn);
-	ss_release(sk);
+	ss_close(sk);
 
 	/* The new socket is created after a delay in the timer callback. */
 	__setup_retry_timer(srv_conn);
@@ -214,14 +209,6 @@
 	TFW_DBG_ADDR("connected", &srv->addr);
 	return 0;
 
-<<<<<<< HEAD
-=======
-err_sock_destroy:
-	tfw_destroy_server(sk);
-err_conn_create:
-	ss_close(sk);
-	return -1;
->>>>>>> 74d56868
 }
 
 /**
@@ -245,7 +232,7 @@
 
 	/* Revert tfw_sock_srv_connect_try(). */
 	tfw_connection_unlink_sk(&srv_conn->conn);
-	ss_release(sk);
+	ss_close(sk);
 
 	/* Initiate a new connection sequence.
 	 * The TfwSrvConnection (and nested TfwConnection) is re-used here. */
@@ -303,7 +290,7 @@
 	if (srv_conn->conn.sk) {
 		struct sock *sk = srv_conn->conn.sk;
 		tfw_connection_unlink_sk(&srv_conn->conn);
-		ss_release(sk);
+		ss_close(sk);
 	}
 }
 
@@ -344,14 +331,8 @@
 {
 	TfwSrvConnection *srv_conn;
 
-<<<<<<< HEAD
 	list_for_each_entry(srv_conn, &srv->conn_list, conn.list) {
 		tfw_sock_srv_disconnect(srv_conn);
-=======
-	FOR_EACH_SOCK(entry) {
-		if (entry->sk)
-			ss_close(entry->sk);
->>>>>>> 74d56868
 	}
 
 	return 0;
