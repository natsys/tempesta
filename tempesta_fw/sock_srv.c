/**
 *		Tempesta FW
 *
 * Handling server connections.
 *
 * Copyright (C) 2014 NatSys Lab. (info@natsys-lab.com).
 * Copyright (C) 2015-2017 Tempesta Technologies, Inc.
 *
 * This program is free software; you can redistribute it and/or modify it
 * under the terms of the GNU General Public License as published by
 * the Free Software Foundation; either version 2 of the License,
 * or (at your option) any later version.
 *
 * This program is distributed in the hope that it will be useful, but WITHOUT
 * ANY WARRANTY; without even the implied warranty of MERCHANTABILITY or
 * FITNESS FOR A PARTICULAR PURPOSE.
 * See the GNU General Public License for more details.
 *
 * You should have received a copy of the GNU General Public License along with
 * this program; if not, write to the Free Software Foundation, Inc., 59
 * Temple Place - Suite 330, Boston, MA 02111-1307, USA.
 */
#include <linux/net.h>
#include <linux/wait.h>
#include <linux/freezer.h>
#include <net/inet_sock.h>

#include "apm.h"
#include "tempesta_fw.h"
#include "connection.h"
#include "http_sess.h"
#include "addr.h"
#include "log.h"
#include "server.h"
#include "procfs.h"

/*
 * ------------------------------------------------------------------------
 *	Server connection establishment.
 *
 * This is responsible for maintaining a server connection in established
 * state, and doing so in an asynchronous (callback-based) way.
 *
 * The entry point is the tfw_sock_srv_connect_try() function.
 * It initiates a connect attempt and just exits without blocking.
 *
 * Later on, when connection state is changed, a callback is invoked:
 *  - tfw_sock_srv_connect_complete() - a connection is established.
 *  - tfw_sock_srv_connect_failover() - an established connection is closed or
 *                                      a connect attempt has failed.
 *
 * After connection was closed the connection destructor is called to set up
 * timer to call connect_try() again and re-establish the
 * connection. Thus connect_try() is called repeatedly until the connection
 * is finally established (or until this "loop" of callbacks is stopped by
 * tfw_sock_srv_disconnect()).
 * ------------------------------------------------------------------------
 */

/**
 * A server connection differs from a client connection. For clients,
 * a new TfwCliConn{} instance is created when a new client socket is
 * accepted (the connection is established at that point). For servers,
 * a socket is created first, and then there's a period of time while
 * a connection is being established.
 *
 * TfwSrvConn{} instance goes though the following periods of life:
 * - First, a TfwSrvConn{} instance is allocated and set up with
 *   data from configuration file.
 * - When a server socket is created, the TfwSrvConn{} instance
 *   is partially initialized to allow a connect attempt to complete.
 * - When a connection is established, the TfwSrvConn{} instance
 *   is fully initialized and set up.
 * - If a connect attempt has failed, or the connection has been
 *   reset or closed, the same TfwSrvConn{} instance is reused with
 *   a new socket. Another attempt to establish a connection is made.
 *
 * So a TfwSrvConn{} instance has a longer lifetime. In a sense,
 * a TfwSrvConn{} instance is persistent. It lives from the time
 * it is created when Tempesta is started, and until the time it is
 * destroyed when Tempesta is stopped.
 *
 * @sk member of an instance is supposed to have the same lifetime as
 * the instance. But in this case the semantics is different. @sk member
 * of an instance is valid from the time a connection is established and
 * the instance is fully initialized, and until the time the instance is
 * reused for a new connection, and a new socket is created. Note that
 * @sk member is not cleared when it is no longer valid, and there is
 * a time frame until new connection is actually established. An old
 * non-valid @sk stays a member of an TfwSrvConn{} instance during
 * that time frame. However, the condition for reuse of an instance is
 * that there're no more users of the instance, so no thread can make
 * use of an old socket @sk. Should something bad happen, then having
 * a stale pointer in conn->sk is no different than having a NULL pointer.
 *
 * The reference counter is still needed for TfwSrvConn{} instances.
 * It tells when an instance can be reused for a new connect attempt.
 * A scenario that may occur is as follows:
 * 1. There's a client's request, so scheduler finds a server connection
 *    and returns it to the client's thread. The server connection has
 *    its refcnt incremented as there's a new user of it now.
 * 2. At that time the server sends RST on that connection in response
 *    to an earlier request. It starts the failover procedure that runs
 *    in parallel. Part of the procedure is a new attempt to connect to
 *    the server, which requires that TfwSrvConn{} instance can be
 *    reused. So the attempt to reconnect has to wait. It is started as
 *    soon as the last client releases the server connection.
 */

/*
 * Timeout between connect attempts is increased with each unsuccessful
 * attempt. Length of the timeout for each attempt is chosen to follow
 * a variant of exponential backoff delay algorithm.
 *
 * It's essential that the new connection is established and the failed
 * connection is restored ASAP, so the min retry interval is set to 1.
 * The next step is good for a cyclic reconnect, e.g. if an upstream
 * ia configured to reset a connection periodically. The next steps are
 * almost a pure backoff algo starting from 100ms, which is a good RTT
 * for a fast 10Gbps link. The timeout is not increased after 1 second
 * as it has moderate overhead, and it's still good in response time.
 */
static const unsigned long tfw_srv_tmo_vals[] = { 1, 10, 100, 250, 500, 1000 };

/**
 * Initiate a non-blocking connect attempt.
 * Returns immediately without waiting until a connection is established.
 */
static void
tfw_sock_srv_connect_try(TfwSrvConn *srv_conn)
{
	int r;
	TfwAddr *addr;
	struct sock *sk;

	addr = &srv_conn->peer->addr;

	r = ss_sock_create(addr->family, SOCK_STREAM, IPPROTO_TCP, &sk);
	if (r) {
		TFW_ERR("Unable to create server socket\n");
		return;
	}

	/*
	 * Save @sk in case the connect request is silently dropped by
	 * the other end (i.e. a firewall). It will be needed to close
	 * the socket. Initialize TfwSrvConn{}->refcnt to a special value.
	 * Setup connection handlers before ss_connect() call. We can get
	 * an established connection right when we're in the call in case
	 * of a local peer connection, so all handlers must be installed
	 * before the call.
	 */
#if defined(DEBUG) && (DEBUG >= 2)
	sock_set_flag(sk, SOCK_DBG);
#endif
	tfw_connection_link_from_sk((TfwConn *)srv_conn, sk);
	tfw_connection_link_to_sk((TfwConn *)srv_conn, sk);
	tfw_srv_conn_init_as_dead(srv_conn);
	ss_set_callbacks(sk);
	/*
	 * Set connection destructor such that connection failover can
	 * take place if the connection attempt fails.
	 */
	srv_conn->destructor = (void *)tfw_srv_conn_release;

	/*
	 * There are two possible use patterns of this function:
	 *
	 * 1. tfw_sock_srv_connect_srv() called in system initialization
	 *    phase before initialization of client listening interfaces,
	 *    so there is no activity in the socket;
	 *
	 * 2. tfw_sock_srv_do_failover() upcalled from SS layer and with
	 *    inactive @srv_conn->sk, so nobody can send through the socket.
	 *    Also since the function is called by connection_error or
	 *    connection_drop hook from SoftIRQ, there can't be another
	 *    socket state change upcall from SS layer due to RSS.
	 *
	 * Thus we don't need syncronization for ss_connect().
	 */
	TFW_INC_STAT_BH(serv.conn_attempts);
	r = ss_connect(sk, &addr->sa, tfw_addr_sa_len(addr), 0);
	if (r) {
		if (r != SS_SHUTDOWN)
			TFW_ERR("Unable to initiate a connect to server: %d\n",
				r);
		ss_close_sync(sk, false);
		SS_CALL(connection_error, sk);
		/* Another try is handled in tfw_srv_conn_release() */
	}
}

/*
 * There are several stages in the reconnect process. All stages are
 * covered by tfw_connection_repair() function.
 *
 * 1. The attempts to reconnect are repeated at short intervals that are
 *    gradually increased. There's a great chance that the connection is
 *    restored during this stage. When that happens, all requests in the
 *    connection are re-sent to the server.
 * 2. The attempts to reconnect are continued at one second intervals.
 *    This covers a short server's downtime such as a service restart.
 *    During this time requests in the connection are checked to see if
 *    they should be evicted for a variety of reasons (timed out, etc.).
 *    Again, when the connection is restored, requests in the connection
 *    are re-sent to the server.
 * 3. When the number of attempts to reconnect exceeds the configured
 *    value, then the connection is marked as faulty. All requests in
 *    the connection are then re-scheduled to other servers/connections. 
 *    Attempts to reconnect are still continued at one second intervals.
 *    This would cover longer server's downtime due to a reboot or any
 *    other maintenance, Should the connection be restored at some time,
 *    everything will continue to work as usual.
 *
 * TODO: There's an interesting side effect in the described procedure.
 * Connections that are currently in failover may still accept incoming
 * requests if there are no active connections. When connections are
 * restored, all requests will be correctly forwarded/re-sent to their
 * respective servers. This may serve as a QoS feature that mitigates
 * some temporary short periods when servers are not available.
 */
static inline void
tfw_sock_srv_connect_try_later(TfwSrvConn *srv_conn)
{
	unsigned long timeout;

	/* Don't rearm the reconnection timer if we're about to shutdown. */
	if (unlikely(!ss_active()))
		return;

	if (srv_conn->recns < ARRAY_SIZE(tfw_srv_tmo_vals)) {
		if (srv_conn->recns)
			TFW_DBG_ADDR("Cannot establish connection",
				     &srv_conn->peer->addr);
		timeout = tfw_srv_tmo_vals[srv_conn->recns];
	} else {
		if (srv_conn->recns == ARRAY_SIZE(tfw_srv_tmo_vals)
		    || !(srv_conn->recns % 60))
		{
			char addr_str[TFW_ADDR_STR_BUF_SIZE] = { 0 };
			tfw_addr_fmt_v6(&srv_conn->peer->addr.v6.sin6_addr,
					0, addr_str);
			TFW_WARN("Cannot establish connection with %s in %u"
				 " tries, keep trying...\n",
				 addr_str, srv_conn->recns);
		}

		tfw_connection_repair((TfwConn *)srv_conn);
		timeout = tfw_srv_tmo_vals[ARRAY_SIZE(tfw_srv_tmo_vals) - 1];
	}
	srv_conn->recns++;

	mod_timer(&srv_conn->timer, jiffies + msecs_to_jiffies(timeout));
}

static void
tfw_sock_srv_connect_retry_timer_cb(unsigned long data)
{
	TfwSrvConn *srv_conn = (TfwSrvConn *)data;

	/* A new socket is created for each connect attempt. */
	tfw_sock_srv_connect_try(srv_conn);
}

static inline void
__reset_retry_timer(TfwSrvConn *srv_conn)
{
	srv_conn->recns = 0;
}

static inline void
__setup_retry_timer(TfwSrvConn *srv_conn)
{
	__reset_retry_timer(srv_conn);
	setup_timer(&srv_conn->timer,
		    tfw_sock_srv_connect_retry_timer_cb,
		    (unsigned long)srv_conn);
}

void
tfw_srv_conn_release(TfwSrvConn *srv_conn)
{
	tfw_connection_release((TfwConn *)srv_conn);
	/*
	 * conn->sk may be zeroed if we get here after a failed
	 * connect attempt. In that case no connection has been
	 * established yet, and conn->sk has not been set.
	 */
	if (likely(srv_conn->sk))
		tfw_connection_unlink_to_sk((TfwConn *)srv_conn);
	/*
	 * After a disconnect, new connect attempts are started
	 * in deferred context after a short pause (in a timer
	 * callback). The only reason not to start new reconnect
	 * attempt is removing server from the current configuration.
	 */
	if (likely(!test_bit(TFW_CONN_B_DEL, &srv_conn->flags)))
		tfw_sock_srv_connect_try_later(srv_conn);
	else
		tfw_server_put((TfwServer *)srv_conn->peer);
}

/**
 * The hook is executed when a server connection is established.
 */
static int
tfw_sock_srv_connect_complete(struct sock *sk)
{
	int r;
	TfwConn *conn = sk->sk_user_data;
	TfwServer *srv = (TfwServer *)conn->peer;

	BUG_ON(conn->sk != sk);

	/* Notify higher level layers. */
	if ((r = tfw_connection_new(conn))) {
		TFW_ERR("conn_init() hook returned error\n");
		return r;
	}

	/* Let schedulers use the connection hereafter. */
	tfw_connection_revive(conn);

	/* Repair the connection if necessary. */
	if (unlikely(tfw_srv_conn_restricted((TfwSrvConn *)conn)))
		tfw_connection_repair(conn);

	__reset_retry_timer((TfwSrvConn *)conn);

	TFW_DBG_ADDR("connected", &srv->addr);
	TFW_INC_STAT_BH(serv.conn_established);

	return 0;
}

/**
 * The hook is executed when we intentionally close a server connection during
 * shutdown process. Now @sk is closed (but still alive) and we release all
 * associated resources before SS put()'s the socket.
 */
static void
tfw_sock_srv_connect_drop(struct sock *sk)
{
	TfwConn *conn = sk->sk_user_data;

	TFW_INC_STAT_BH(serv.conn_disconnects);
	tfw_connection_drop(conn);
	tfw_connection_put(conn);
}

/**
 * The hook is executed when there's unrecoverable error in a connection
 * (and not executed when an established connection is closed as usual).
 * An error may occur in any TCP state including data processing on application
 * layer. All Tempesta resources associated with the socket must be released in
 * case they were allocated before. Server socket must be recovered.
 */
static void
tfw_sock_srv_connect_failover(struct sock *sk)
{
	TfwConn *conn = sk->sk_user_data;
	TfwServer *srv = (TfwServer *)conn->peer;

	TFW_DBG_ADDR("connection error", &srv->addr);

	/*
	 * Distiguish connections that go to failover state
	 * from those that are in failover state already.
	 */
	if (tfw_connection_live(conn)) {
		TFW_INC_STAT_BH(serv.conn_disconnects);
		tfw_connection_put_to_death(conn);
		tfw_connection_drop(conn);
	}

	tfw_connection_unlink_from_sk(sk);
	tfw_connection_put(conn);
}

static const SsHooks tfw_sock_srv_ss_hooks = {
	.connection_new		= tfw_sock_srv_connect_complete,
	.connection_drop	= tfw_sock_srv_connect_drop,
	.connection_error	= tfw_sock_srv_connect_failover,
	.connection_recv	= tfw_connection_recv,
};

/**
 * Close a server connection, or stop attempts to connect if a connection
 * is not established. This is called only in user context at STOP time.
 *
 * There are two different ways of closing a connection.
 * 1. A connection is closed by a backend. That is considered temporary.
 *    All pending requests in the connection's forwarding queue are resent
 *    to the backend if the connection is restored relatively quickly.
 *    Otherwise, pending requests are re-scheduled to other connections
 *    or servers. All of that is part of failover process.
 * 2. A connection is closed by Tempesta. That is considered permanent.
 *    The connection is not restored. Pending requests are deleted, and
 *    all resources are released. Right now this happens only at shutdown.
 *
 * Tempesta is in the process of being shut down when this function is
 * called. First, any attempts to reconnect are stopped. Then, closing
 * of the connection is initiated if it's not being closed yet. Still,
 * Closing of a connection may be initiated concurrently by a backend
 * or Tempesta. Only one request for a close is allowed to proceed, so
 * it may happen that request from a backend is serviced first. Either
 * way, all resources attached to a connection are released by calling
 * the connection destructor once the socket linked to a connection is
 * closed. The release function in the destructor recognizes the state
 * of shutdown and properly releases all resources. See the details of
 * the underlying function tfw_srv_conn_release().
 *
 * If a server connection is closed at the time this function runs, then
 * it had been closed by a backend before the shutdown, and the connection
 * is still in failover (not re-connected yet). The resources attached to
 * the connection had not been released, and it has to be done forcefully.
 */
static int
tfw_sock_srv_disconnect(TfwConn *conn)
{
	int ret = 0;
	struct sock *sk = conn->sk;
	TfwSrvConn *srv_conn = (TfwSrvConn *)conn;

	/* Server's refcounter is decreased on disconnect. */
	if (test_bit(TFW_CONN_B_DEL, &srv_conn->flags))
		return 0;

	/* Stop any attempts to reconnect or reschedule. */
	del_timer_sync(&conn->timer);
	set_bit(TFW_CONN_B_DEL, &srv_conn->flags);

	/*
	 * Close the connection if it's not being closed yet. Resources
	 * attached to the connection are released. If the connection is
	 * closed already, then force the release of attached resources.
	 */
	if (atomic_read(&conn->refcnt) != TFW_CONN_DEATHCNT)
		ret = ss_close_sync(sk, true);
	else
		tfw_srv_conn_release(srv_conn);

	return ret;
}

/*
 * ------------------------------------------------------------------------
 *	Global connect/disconnect routines.
 * ------------------------------------------------------------------------
 *
 * At this time, only reverse proxy mode is supported. All servers are
 * connected to when Tempesta is started, and all connections are closed
 * when Tempesta is stopped. The code in this section takes care of that.
 *
 * This behavior may change in future for a forward proxy implementation.
 * Then there will be lots of short-living connections. That should be kept
 * in mind to avoid possible bottlenecks. In particular, that is the reason
 * for not having a global list of all TfwSrvConn{} objects, and for storing
 * not-yet-established connections in the TfwServer->conn_list.
 */

static int
tfw_sock_srv_connect_srv(TfwServer *srv)
{
	TfwSrvConn *srv_conn;

	/*
	 * For each server connection, schedule an immediate connect
	 * attempt in SoftIRQ context. Otherwise, in case of an error
	 * in ss_connect() LOCKDEP detects that ss_close() is executed
	 * in parallel in both user and SoftIRQ contexts as the socket
	 * is locked, and spews lots of warnings. LOCKDEP doesn't know
	 * that parallel execution can't happen with the same socket.
	 */
	list_for_each_entry(srv_conn, &srv->conn_list, list) {
		tfw_server_get(srv);
		tfw_sock_srv_connect_try_later(srv_conn);
	}

	return 0;
}

/**
 * There should be no server socket users when the function is called.
 *
 * All resources attached a the server connection will be released once socket
 * linked to the server connection (e.g. http messages stored in connection's
 * forward queue and client connections referenced by that messages). So single
 * ss_synchronize() in tfw_cfg_stop() will guarantee that all server and client
 * connections was released.
 */
static int
tfw_sock_srv_disconnect_srv(TfwServer *srv)
{
	TfwConn *conn;

	return tfw_peer_for_each_conn(srv, conn, list,
				      tfw_sock_srv_disconnect);
}

/*
 * ------------------------------------------------------------------------
 *	TfwServer creation/deletion helpers.
 * ------------------------------------------------------------------------
 *
 * This section of code is responsible for allocating TfwSrvConn{} objects
 * and linking them with a TfwServer object.
 *
 * All server connections (TfwSrvConn{} objects) are pre-allocated when
 * TfwServer{} is created. That happens at the configuration parsing stage.
 *
 * Later on, when Tempesta FW is started, these TfwSrvConn{} objects are
 * used to establish connections. These connection objects are re-used
 * (but not re-allocated) when connections are re-established.
 */

static struct kmem_cache *tfw_srv_conn_cache;

static TfwSrvConn *
tfw_srv_conn_alloc(void)
{
	TfwSrvConn *srv_conn;

	if (!(srv_conn = kmem_cache_alloc(tfw_srv_conn_cache, GFP_ATOMIC)))
		return NULL;

	tfw_connection_init((TfwConn *)srv_conn);
	memset((char *)srv_conn + sizeof(TfwConn), 0,
	       sizeof(TfwSrvConn) - sizeof(TfwConn));
	INIT_LIST_HEAD(&srv_conn->fwd_queue);
	INIT_LIST_HEAD(&srv_conn->nip_queue);
	spin_lock_init(&srv_conn->fwd_qlock);

	__setup_retry_timer(srv_conn);
	ss_proto_init(&srv_conn->proto, &tfw_sock_srv_ss_hooks, Conn_HttpSrv);

	return srv_conn;
}

static void
tfw_srv_conn_free(TfwSrvConn *srv_conn)
{
	BUG_ON(timer_pending(&srv_conn->timer));

	/* Check that all nested resources are freed. */
	tfw_connection_validate_cleanup((TfwConn *)srv_conn);
	BUG_ON(!list_empty(&srv_conn->nip_queue));
	BUG_ON(ACCESS_ONCE(srv_conn->qsize));

	kmem_cache_free(tfw_srv_conn_cache, srv_conn);
}

static TfwSrvConn *
tfw_sock_srv_new_conn(TfwServer *srv)
{
	TfwSrvConn *srv_conn;

	if (!(srv_conn = tfw_srv_conn_alloc()))
		return NULL;
	tfw_connection_link_peer((TfwConn *)srv_conn, (TfwPeer *)srv);

	return srv_conn;
}

static int
tfw_sock_srv_append_conns_n(TfwServer *srv, size_t conn_n)
{
	int i;
	TfwSrvConn *srv_conn;

	for (i = 0; i < conn_n; ++i) {
		if (!(srv_conn = tfw_sock_srv_new_conn(srv)))
			return -ENOMEM;
		tfw_sock_srv_connect_try_later(srv_conn);
	}

	return 0;
}

static int
tfw_sock_srv_add_conns(TfwServer *srv)
{
	int i;

	for (i = 0; i < srv->conn_n; ++i)
		if (!(tfw_sock_srv_new_conn(srv)))
			return -ENOMEM;

	return 0;
}

static void
tfw_sock_srv_del_conns(void *psrv)
{
	TfwSrvConn *srv_conn, *tmp;
	TfwServer *srv = psrv;

	list_for_each_entry_safe(srv_conn, tmp, &srv->conn_list, list) {
		tfw_connection_unlink_from_peer((TfwConn *)srv_conn);
		tfw_srv_conn_free(srv_conn);
	}
}

static int
tfw_sock_srv_start_srv(TfwServer *srv)
{
	int r;

	TFW_DBG_ADDR("start server", &srv->addr);

	if ((r = tfw_sock_srv_add_conns(srv)))
		return r;
	if ((r = tfw_apm_add_srv(srv)))
		return r;
	if ((r = tfw_sock_srv_connect_srv(srv)))
		return r;

	return 0;
}

/*
 * ------------------------------------------------------------------------
 *	Grace shutdown operations
 * ------------------------------------------------------------------------
 */
/* Grace shutdown timeout. */
static unsigned int tfw_cfg_grace_time = 0;
/* List of server on grace shutdown. */
static LIST_HEAD(tfw_gs_servers);
static DEFINE_SPINLOCK(tfw_gs_lock);

static void
tfw_sock_srv_grace_list_add(TfwServer *srv)
{
	spin_lock(&tfw_gs_lock);

	tfw_server_get(srv);
	list_add(&srv->list, &tfw_gs_servers);

	spin_unlock(&tfw_gs_lock);
}

static void
tfw_sock_srv_grace_list_del(TfwServer *srv)
{
	spin_lock(&tfw_gs_lock);

	list_del_init(&srv->list);
	tfw_server_put(srv);

	spin_unlock(&tfw_gs_lock);
}

static void
tfw_sock_srv_grace_stop(TfwServer *srv)
{
	tfw_server_stop_sched(srv);
	tfw_sock_srv_disconnect_srv(srv);
	tfw_sock_srv_grace_list_del(srv);
}

static void
tfw_sock_srv_grace_shutdown_cb(unsigned long data)
{
	TfwServer *srv = (TfwServer *)data;

	tfw_sock_srv_grace_stop(srv);
}

/**
 * Schedule graceful shutdown of a server. Allow server to finish it's
 * forward queue or pinned sessions if any.
 *
 * The function is called under server group lock. @sg->srv_list is changed
 * during this function.
 */
static int
tfw_sock_srv_grace_shutdown_srv(TfwSrvGroup *sg, TfwServer *srv)
{
	int r = 0;

	tfw_server_get(srv);
	__tfw_sg_del_srv(sg, srv, false);
	srv->flags |= TFW_CFG_F_DEL;

	if (!tfw_cfg_grace_time) {
		r = tfw_sock_srv_disconnect_srv(srv);
	} else {
		if ((srv->sg->flags & TFW_SRV_STICKY) &&
		    atomic64_read(&srv->sess_n))
		{
			tfw_server_start_sched(srv);
		}
		setup_timer(&srv->gs_timer, tfw_sock_srv_grace_shutdown_cb,
			    (unsigned long)srv);
		tfw_sock_srv_grace_list_add(srv);
		mod_timer(&srv->gs_timer, jiffies + tfw_cfg_grace_time * HZ);
	}
	tfw_server_put(srv);

	return r;
}

static int
tfw_sock_srv_grace_shutdown_sg(TfwSrvGroup *sg)
{
	TfwServer *srv, *srv_tmp;

	tfw_sg_stop_sched(sg);

	write_lock(&sg->lock);
	list_for_each_entry_safe(srv, srv_tmp, &sg->srv_list, list)
		tfw_sock_srv_grace_shutdown_srv(sg, srv);
	write_unlock(&sg->lock);

	tfw_sg_put(sg);

	return 0;
}

/**
 * Stop grace shutdown timers and stop servers.
 */
static void
tfw_sock_srv_grace_shutdown_now(void)
{
	while (1) {
		TfwServer *srv;

		spin_lock(&tfw_gs_lock);
		srv = list_first_entry_or_null(&tfw_gs_servers, TfwServer, list);
		if (srv)
			tfw_server_get(srv);
		spin_unlock(&tfw_gs_lock);

		if (!srv)
			break;

		if (del_timer_sync(&srv->gs_timer))
			tfw_sock_srv_grace_stop(srv);
		tfw_server_put(srv);
	}
}

/*
 * ------------------------------------------------------------------------
 *	Configuration handling
 * ------------------------------------------------------------------------
 */
static struct kmem_cache *tfw_sg_cfg_cache;

#define TFW_CFG_DFLT_VAL	"__dfltval__"	/* Use a default value. */
#define TFW_CFG_SG_DFT_NAME	"default"
/* Dummy name for tfw_cfg_sg_opts */
#define TFW_CFG_SG_OPTS_NAME	"__dfltopts__"

/* Server list of the group has changed. */
#define TFW_CFG_MDF_SG_SRV	0x1
/* Server group scheduler has changed. */
#define TFW_CFG_MDF_SG_SCHED	0x2

/**
 * Describes how to change a server group to comply a new configuration.
 *
 * In-service configuration update (live reconfiguration) means that
 * HTTP processing is running during configuration update. No unnecessary
 * clients disconnects or backend server reconnects must happen. This means
 * that simple rcu-like swap of the current and the new configuration is
 * not possible. Instead current configuration must be updated step-by-step
 * to comply the new configuration.
 *
 * Update process is splitted in two stages:
 * - configuration parsing stage: tfw_sock_srv_cfgstart(), TfwCfgSpec handlers
 * and tfw_sock_srv_cfgend(). It's normal if an error happens during the
 * stage since the new configuration is provided by a user and may contain
 * errors.
 * - applying stage: tfw_sock_srv_start(). Errors are unrecoverable and mean
 * that only a part of changes was applied, so the resulting configuration is
 * invalid.
 *
 * On configuration parsing stage binary representation of a server group is
 * saved into @parsed_sg, while @orig_sg points to the existing server group
 * with the same name if any. @orig_sg remain unchanged until applying stage.
 * @orig_sg if any or @parsed_sg otherwize is registered as server group
 * available after reconfig by tfw_sg_add_reconfig() call. This allow other
 * TempestaFW modules to save pointer to the desired group.
 *
 * On applying stage changes from @parsed_sg are distributed to @orig_sg if
 * @orig_sg is available, or @parsed_sg is promoted to active group by
 * starting it's connetions otherwize. After that list of server groups
 * available after reconfig replaces list of active groups by
 * tfw_sg_apply_reconfig() call.
 *
 * @orig_sg		- server group instance from the current configuration;
 * @parsed_sg		- server group representation based on a new
 *			  configuration;
 * @list		- member pointer in the sg_cfg_list list;
 * @reconf_flags	- TFW_CFG_MDF_SG_* flags;
 * @nip_flags		- non-idempotent req related flags;
 * @sticky_flags	- sticky sessions processing flags;
 * @sched_flags		- scheduler flags;
 * @sched_arg		- scheduler init argument.
 */
typedef struct {
	TfwSrvGroup		*orig_sg;
	TfwSrvGroup		*parsed_sg;
	struct list_head	list;
	unsigned int		reconf_flags;
	unsigned int		nip_flags;
	unsigned int		sticky_flags;
	unsigned int		sched_flags;
	void			*sched_arg;
} TfwCfgSrvGroup;

/* Currently parsed Server group. */
static TfwCfgSrvGroup *tfw_cfg_sg = NULL;
/* 'default' server group, may be implicit or explicit. */
static TfwCfgSrvGroup *tfw_cfg_sg_def = NULL;
/*
 * Default server group options. It's not possible to store default options in
 * @tfw_cfg_sg_def since options of explicitly defined 'default' group must not
 * be changed when user updates default server group options.
 */
static TfwCfgSrvGroup *tfw_cfg_sg_opts = NULL;

/* List of parsed server groups (TfwCfgSrvGroup). */
static LIST_HEAD(sg_cfg_list);

/* Sticky sessions scheduler is used in a new configuration */
static bool tfw_cfg_use_sticky_sess;

/* Grace shutdown timeout. */
static unsigned int tfw_cfg_grace_time_reconfig = 0;

<<<<<<< HEAD
static struct list_head tfw_cfg_in_slst = LIST_HEAD_INIT(tfw_cfg_in_slst);
static struct list_head tfw_cfg_out_slst = LIST_HEAD_INIT(tfw_cfg_out_slst);
static struct list_head *tfw_cfg_slst;
static struct list_head tfw_cfg_health_lst = LIST_HEAD_INIT(tfw_cfg_health_lst);
static int tfw_cfg_slstsz, tfw_cfg_out_slstsz;
static TfwScheduler *tfw_cfg_sched, *tfw_cfg_out_sched;
static TfwSchrefPredict tfw_cfg_schref_predict, tfw_cfg_out_schref_predict;
static void *tfw_cfg_schref, *tfw_cfg_out_schref;
static TfwSrvGroup *tfw_cfg_sg, *tfw_cfg_out_sg;

static int tfw_cfg_queue_size, tfw_cfg_out_queue_size;
static int tfw_cfg_fwd_timeout, tfw_cfg_out_fwd_timeout;
static int tfw_cfg_fwd_retries, tfw_cfg_out_fwd_retries;
static int tfw_cfg_cns_retries, tfw_cfg_out_cns_retries;
static unsigned int tfw_cfg_retry_nip, tfw_cfg_out_retry_nip;
static unsigned int tfw_cfg_sticky_sess, tfw_cfg_out_sticky_sess;
static unsigned int tfw_cfg_sched_flags, tfw_cfg_out_sched_flags;
=======
>>>>>>> c148f336
static struct {
	bool max_qsize		: 1;
	bool max_refwd		: 1;
	bool max_jqage		: 1;
	bool max_recns		: 1;
	bool nip_flags		: 1;
	bool sticky_flags	: 1;
	bool sched		: 1;
} __attribute__((packed)) tfw_cfg_is_set;

<<<<<<< HEAD
typedef struct {
	struct list_head	list;
	char			*name;
	TfwServer		*srv;
} TfwSrvHealth;

/* Please keep the condition in these two macros in sync. */
#define TFW_CFGOP_HAS_DFLT(ce, v)				\
=======
/* Please keep the condition in these three macros in sync. */
#define TFW_CFGOP_HAS_DFLT(ce, v)					\
>>>>>>> c148f336
	(tfw_cfg_is_dflt_value(ce) && tfw_cfg_is_set.v)
#define TFW_CFGOP_INHERIT_OPT(ce, v)					\
({									\
	if (tfw_cfg_is_dflt_value(ce) && tfw_cfg_is_set.v) {		\
		tfw_cfg_sg->parsed_sg->v = tfw_cfg_sg_opts->parsed_sg->v;\
		return 0;						\
	}								\
})
#define TFW_CFGOP_INHERIT_FLAGS(ce, v)					\
({									\
	if (tfw_cfg_is_dflt_value(ce) && tfw_cfg_is_set.v) {		\
		tfw_cfg_sg->v = tfw_cfg_sg_opts->v;			\
		return 0;						\
	}								\
})

static void
tfw_cfgop_sg_copy_opts(TfwSrvGroup *to, TfwSrvGroup *from)
{
	BUG_ON(!to);
	BUG_ON(!from);

	to->max_qsize = from->max_qsize;
	to->max_refwd = from->max_refwd;
	to->max_jqage = from->max_jqage;
	to->max_recns = from->max_recns;
	to->flags     = from->flags;
}

static int
tfw_cfgop_sg_copy_sched_arg(void **to, void *from)
{
	if (!from) {
		*to = NULL;
		return 0;
	}

	/* Currently only one type of sched argument is used. */
	if (!(*to = kzalloc(sizeof(TfwSchrefPredict), GFP_KERNEL)))
		return -ENOMEM;
	memcpy(*to, from, sizeof(TfwSchrefPredict));

	return 0;
}

static TfwCfgSrvGroup *
__tfw_cfgop_new_sg_cfg(const char *name)
{
	TfwCfgSrvGroup *sg_cfg = kmem_cache_alloc(tfw_sg_cfg_cache, GFP_KERNEL);
	if (!sg_cfg)
		return NULL;

	memset(sg_cfg, 0, sizeof(TfwCfgSrvGroup));
	sg_cfg->parsed_sg = tfw_sg_new(name, GFP_KERNEL);
	if (!sg_cfg->parsed_sg) {
		kmem_cache_free(tfw_sg_cfg_cache, sg_cfg);
		return NULL;
	}
	INIT_LIST_HEAD(&sg_cfg->list);

	return sg_cfg;
}

static TfwCfgSrvGroup *
tfw_cfgop_new_sg_cfg(const char *name)
{
	TfwCfgSrvGroup *sg_cfg = __tfw_cfgop_new_sg_cfg(name);
	if (!sg_cfg)
		return NULL;
	sg_cfg->orig_sg = tfw_sg_lookup(name);
	list_add(&sg_cfg->list, &sg_cfg_list);

	return sg_cfg;
}

/**
 * Create 'default' group description. Called before configuration parsing.
 * Don't add the description into sg_cfg_list unless it's required.
 */
static TfwCfgSrvGroup *
tfw_cfgop_new_sg_cfg_def(void)
{
	TfwCfgSrvGroup *sg_cfg = __tfw_cfgop_new_sg_cfg(TFW_CFG_SG_DFT_NAME);
	if (!sg_cfg)
		return NULL;
	sg_cfg->orig_sg = tfw_sg_lookup(TFW_CFG_SG_DFT_NAME);

	return sg_cfg;
}

static TfwCfgSrvGroup*
tfw_cfgop_lookup_sg_cfg(const char *name)
{
	TfwCfgSrvGroup *sg_cfg;

	list_for_each_entry(sg_cfg, &sg_cfg_list, list)
		if (!strcasecmp(sg_cfg->parsed_sg->name, name))
			return sg_cfg;

	return NULL;
}

static int
tfw_cfgop_srv_create_health(const char *name, TfwServer *srv)
{
	size_t size = strlen(name) + 1;
	TfwSrvHealth *health = kzalloc(sizeof(TfwSrvHealth) + size, GFP_KERNEL);
	if (!health) {
		TFW_ERR_NL("can't allocate memory for server health entry\n");
		return -ENOMEM;
	}

	INIT_LIST_HEAD(&health->list);
	health->srv = srv;
	health->name = (char *)(health + 1);
	memcpy(health->name, name, size);
	list_add_tail(&health->list, &tfw_cfg_health_lst);
	__set_bit(TFW_SRV_B_HMONITOR, (unsigned long *)&srv->flags);

	return 0;
}

static void
tfw_clean_srvs_health_cfg(void)
{
	TfwSrvHealth *hth, *tmp;

	if (list_empty(&tfw_cfg_health_lst))
		return;

	list_for_each_entry_safe(hth, tmp, &tfw_cfg_health_lst, list) {
		list_del(&hth->list);
		kfree(hth);
	}

	INIT_LIST_HEAD(&tfw_cfg_health_lst);
}

static int
tfw_cfg_srvs_set_health(void)
{
	int ret = 0;
	TfwSrvHealth *hth;

	list_for_each_entry(hth, &tfw_cfg_health_lst, list) {
		BUG_ON(!test_bit(TFW_SRV_B_HMONITOR,
				 (unsigned long *)&hth->srv->flags));
		if (!tfw_apm_hm_set_srv(hth->name, hth->srv)) {
			TFW_ERR_NL("health monitor with name"
				   " '%s' does not exist\n", hth->name);
			ret = -EINVAL;
			break;
		}
	}
	tfw_clean_srvs_health_cfg();

	return ret;
}

static int
tfw_cfgop_intval(TfwCfgSpec *cs, TfwCfgEntry *ce, int *intval)
{
	if (ce->val_n != 1) {
		TFW_ERR_NL("Invalid number of arguments: %zu\n", ce->val_n);
			return -EINVAL;
	}
	if (ce->attr_n) {
		TFW_ERR_NL("Arguments may not have the \'=\' sign\n");
		return -EINVAL;
	}

	cs->dest = intval;
	return tfw_cfg_set_int(cs, ce);
}

static int
tfw_cfgop_queue_size(TfwCfgSpec *cs, TfwCfgEntry *ce, unsigned int *qsize)
{
	int r;

	if((r = tfw_cfgop_intval(cs, ce, qsize)))
		return r;
	/* Limit maximum value to prevent race in tfw_srv_conn_queue_full(). */
	*qsize = *qsize ? : INT_MAX;

	return 0;
}

static int
tfw_cfgop_in_queue_size(TfwCfgSpec *cs, TfwCfgEntry *ce)
{
	TFW_CFGOP_INHERIT_OPT(ce, max_qsize);
	return tfw_cfgop_queue_size(cs, ce, &tfw_cfg_sg->parsed_sg->max_qsize);
}

static int
tfw_cfgop_out_queue_size(TfwCfgSpec *cs, TfwCfgEntry *ce)
{
	tfw_cfg_is_set.max_qsize = 1;
	return tfw_cfgop_queue_size(cs, ce,
				    &tfw_cfg_sg_opts->parsed_sg->max_qsize);
}

static int
tfw_cfgop_fwd_timeout(TfwCfgSpec *cs, TfwCfgEntry *ce, unsigned long *to)
{
	int r;
	unsigned int time;

	if((r = tfw_cfgop_intval(cs, ce, &time)))
		return r;
	*to = time ? msecs_to_jiffies(time * 1000) : ULONG_MAX;

	return 0;
}

static int
tfw_cfgop_in_fwd_timeout(TfwCfgSpec *cs, TfwCfgEntry *ce)
{
	TFW_CFGOP_INHERIT_OPT(ce, max_jqage);
	return tfw_cfgop_fwd_timeout(cs, ce, &tfw_cfg_sg->parsed_sg->max_jqage);
}

static int
tfw_cfgop_out_fwd_timeout(TfwCfgSpec *cs, TfwCfgEntry *ce)
{
	tfw_cfg_is_set.max_jqage = 1;
	return tfw_cfgop_fwd_timeout(cs, ce,
				     &tfw_cfg_sg_opts->parsed_sg->max_jqage);
}

static int
tfw_cfgop_in_fwd_retries(TfwCfgSpec *cs, TfwCfgEntry *ce)
{
	TFW_CFGOP_INHERIT_OPT(ce, max_refwd);
	return tfw_cfgop_intval(cs, ce, &tfw_cfg_sg->parsed_sg->max_refwd);
}

static int
tfw_cfgop_out_fwd_retries(TfwCfgSpec *cs, TfwCfgEntry *ce)
{
	tfw_cfg_is_set.max_refwd = 1;
	return tfw_cfgop_intval(cs, ce, &tfw_cfg_sg_opts->parsed_sg->max_refwd);
}

static inline int
tfw_cfgop_retry_nip(TfwCfgSpec *cs, TfwCfgEntry *ce, unsigned int *sg_flags)
{
	unsigned int retry_nip;

	if (ce->attr_n) {
		TFW_ERR_NL("Arguments may not have the \'=\' sign\n");
		return -EINVAL;
	}
	if (tfw_cfg_is_dflt_value(ce)) {
		retry_nip = 0;
	} else if (!ce->val_n) {
		retry_nip = TFW_SRV_RETRY_NIP;
	} else {
		TFW_ERR_NL("Invalid number of arguments: %zu\n", ce->val_n);
		return -EINVAL;
	}
	*sg_flags |= retry_nip;

	return 0;
}

static int
tfw_cfgop_in_retry_nip(TfwCfgSpec *cs, TfwCfgEntry *ce)
{
	TFW_CFGOP_INHERIT_FLAGS(ce, nip_flags);
	return tfw_cfgop_retry_nip(cs, ce, &tfw_cfg_sg->nip_flags);
}

static int
tfw_cfgop_out_retry_nip(TfwCfgSpec *cs, TfwCfgEntry *ce)
{
	tfw_cfg_is_set.nip_flags = 1;
	return tfw_cfgop_retry_nip(cs, ce, &tfw_cfg_sg_opts->nip_flags);
}

static inline int
tfw_cfgop_sticky_sess(TfwCfgSpec *cs, TfwCfgEntry *ce, unsigned int *use_sticky)
{
	if (ce->attr_n) {
		TFW_ERR_NL("Arguments may not have the \'=\' sign\n");
		return -EINVAL;
	}
	if (ce->val_n > 1) {
		TFW_ERR_NL("Invalid number of arguments: %zu\n", ce->val_n);
		return -EINVAL;
	}
	if (tfw_cfg_is_dflt_value(ce)) {
		*use_sticky = 0;
	} else if (!ce->val_n) {
		*use_sticky = TFW_SRV_STICKY;
	} else if (!strcasecmp(ce->vals[0], "allow_failover")) {
		*use_sticky = TFW_SRV_STICKY | TFW_SRV_STICKY_FAILOVER;
	} else {
		TFW_ERR_NL("Unsupported argument: %s\n", ce->vals[0]);
		return  -EINVAL;
	}
	if (*use_sticky & TFW_SRV_STICKY_FLAGS)
		tfw_cfg_use_sticky_sess = true;

	return 0;
}

static int
tfw_cfgop_in_sticky_sess(TfwCfgSpec *cs, TfwCfgEntry *ce)
{
	TFW_CFGOP_INHERIT_FLAGS(ce, sticky_flags);
	return tfw_cfgop_sticky_sess(cs, ce, &tfw_cfg_sg->sticky_flags);
}

static int
tfw_cfgop_out_sticky_sess(TfwCfgSpec *cs, TfwCfgEntry *ce)
{
	tfw_cfg_is_set.sticky_flags = 1;
	return tfw_cfgop_sticky_sess(cs, ce, &tfw_cfg_sg_opts->sticky_flags);
}

static int
tfw_cfgop_conn_retries(TfwCfgSpec *cs, TfwCfgEntry *ce, unsigned int *recns)
{
	int r;

	if((r = tfw_cfgop_intval(cs, ce, recns)))
		return r;
	*recns = *recns ? max_t(int, *recns, ARRAY_SIZE(tfw_srv_tmo_vals))
			: UINT_MAX;

	return 0;
}

static int
tfw_cfgop_in_conn_retries(TfwCfgSpec *cs, TfwCfgEntry *ce)
{
	TFW_CFGOP_INHERIT_OPT(ce, max_recns);
	return tfw_cfgop_conn_retries(cs, ce,
				      &tfw_cfg_sg->parsed_sg->max_recns);
}

static int
tfw_cfgop_out_conn_retries(TfwCfgSpec *cs, TfwCfgEntry *ce)
{
	tfw_cfg_is_set.max_recns = 1;
	return tfw_cfgop_conn_retries(cs, ce,
				      &tfw_cfg_sg_opts->parsed_sg->max_recns);
}

/**
 * Mark @sg_cfg as requiring scheduler update if the @srv wasn't present in
 * previous configuration or if it's options changed.
 */
static void
tfw_cfgop_server_orig_lookup(TfwCfgSrvGroup *sg_cfg, TfwServer *srv)
{
	TfwServer *orig_srv;

	if (!sg_cfg->orig_sg)
		return;

	orig_srv = tfw_server_lookup(sg_cfg->orig_sg, &srv->addr);
	if (!orig_srv) {
		srv->flags |= TFW_CFG_F_ADD;
		goto done;
	}
	if (orig_srv->conn_n != srv->conn_n)
		goto changed;
	if (srv->weight && (srv->weight != orig_srv->weight))
		goto changed;

	/* Server is not changed and can be reused. */
	orig_srv->flags |= TFW_CFG_F_KEEP;
	srv->flags |= TFW_CFG_F_KEEP;

	tfw_server_put(orig_srv);

	return;
changed:
	orig_srv->flags |= TFW_CFG_F_MOD;
	srv->flags |= TFW_CFG_F_MOD;
	tfw_server_put(orig_srv);
done:
	sg_cfg->reconf_flags |= TFW_CFG_MDF_SG_SRV;
}

/* Default and maximum values for "server" options. */
#define TFW_CFG_SRV_CONNS_N_DEF		32	/* Default # of connections */
#define TFW_CFG_SRV_WEIGHT_MIN		1	/* Min static weight value */
#define TFW_CFG_SRV_WEIGHT_MAX		100	/* Max static weight value */
#define TFW_CFG_SRV_WEIGHT_DEF		50	/* Dflt static weight value */

/**
 * Common code to handle 'server' directive.
 */
static int
tfw_cfgop_server(TfwCfgSpec *cs, TfwCfgEntry *ce, TfwCfgSrvGroup *sg_cfg)
{
	TfwAddr addr;
	TfwServer *srv;
	int i, r, conns_n = 0, weight = 0;
	bool has_conns_n = false, has_weight = false, has_health = false;
	const char *key, *val, *hname;

	if (ce->val_n != 1) {
		TFW_ERR_NL("Invalid number of arguments: %zu\n", ce->val_n);
		return -EINVAL;
	}
	if (ce->attr_n > 3) {
		TFW_ERR_NL("Invalid number of key=value pairs: %zu\n",
			   ce->attr_n);
		return -EINVAL;
	}

	if (tfw_addr_pton(&TFW_STR_FROM(ce->vals[0]), &addr)) {
		TFW_ERR_NL("Invalid IP address: '%s'\n", ce->vals[0]);
		return -EINVAL;
	}
	if ((srv = tfw_server_lookup(sg_cfg->parsed_sg, &addr))) {
		TFW_ERR_NL("Duplicated server '%s'\n", ce->vals[0]);
		tfw_server_put(srv);
		return -EEXIST;
	}

	TFW_CFG_ENTRY_FOR_EACH_ATTR(ce, i, key, val) {
		if (!strcasecmp(key, "conns_n")) {
			if (has_conns_n) {
				TFW_ERR_NL("Duplicate argument: '%s'\n", key);
				return -EINVAL;
			}
			if (tfw_cfg_parse_int(val, &conns_n)) {
				TFW_ERR_NL("Invalid value: '%s'\n", val);
				return -EINVAL;
			}
			has_conns_n = true;
		} else if (!strcasecmp(key, "weight")) {
			if (has_weight) {
				TFW_ERR_NL("Duplicate argument: '%s'\n", key);
				return -EINVAL;
			}
			if (tfw_cfg_parse_int(val, &weight)) {
				TFW_ERR_NL("Invalid value: '%s'\n", val);
				return -EINVAL;
			}
			has_weight = true;
		} else if (!strcasecmp(key, "health")) {
			if (has_health) {
				TFW_ERR_NL("Duplicate argument: '%s'\n", key);
				return -EINVAL;
			}
			hname = val;
			has_health = true;
		} else {
			TFW_ERR_NL("Unsupported argument: '%s'\n", key);
			return -EINVAL;
		}
	}

	if (!has_conns_n) {
		conns_n = TFW_CFG_SRV_CONNS_N_DEF;
	} else if ((conns_n < 1) || (conns_n > TFW_SRV_MAX_CONN_N)) {
		TFW_ERR_NL("Out of range of [1..%d]: 'conns_n=%d'\n",
			   TFW_SRV_MAX_CONN_N, conns_n);
		return -EINVAL;
	}
	/* Default weight is set only for static ratio scheduler. */
	if (has_weight && ((weight < TFW_CFG_SRV_WEIGHT_MIN)
			   || (weight > TFW_CFG_SRV_WEIGHT_MAX)))
	{
		TFW_ERR_NL("Out of range of [%d..%d]: 'weight=%d'\n",
			   TFW_CFG_SRV_WEIGHT_MIN, TFW_CFG_SRV_WEIGHT_MAX,
			   weight);
		return -EINVAL;
	}

	if (!(srv = tfw_server_create(&addr))) {
		TFW_ERR_NL("Error handling the server: '%s'\n", ce->vals[0]);
		return -EINVAL;
	}
<<<<<<< HEAD

	if (has_health) {
		if ((r = tfw_cfgop_srv_create_health(hname, srv)))
			return r;
	}

=======
	srv->cleanup = tfw_sock_srv_del_conns;
>>>>>>> c148f336
	srv->weight = weight;
	srv->conn_n = conns_n;
	tfw_sg_add_srv(sg_cfg->parsed_sg, srv);
	tfw_cfgop_server_orig_lookup(sg_cfg, srv);

	tfw_server_put(srv);

	return 0;
}

/**
 * Handle "server" within an "srv_group", e.g.:
 *   srv_group foo {
 *       server 10.0.0.1;
 *       server 10.0.0.2;
 *       server 10.0.0.3 conns_n=1;
 *   }
 */
static int
tfw_cfgop_in_server(TfwCfgSpec *cs, TfwCfgEntry *ce)
{
	return tfw_cfgop_server(cs, ce, tfw_cfg_sg);
}

/**
 * Handle a top-level "server" entry that doesn't belong to any group.
 *
 * All such top-level entries are simply added to the "default" group.
 * So this configuration example:
 *    server 10.0.0.1;
 *    server 10.0.0.2;
 *    srv_group local {
 *        server 127.0.0.1:8000;
 *    }
 * is implicitly transformed to this:
 *    srv_group default {
 *        server 10.0.0.1;
 *        server 10.0.0.2;
 *    }
 *    srv_group local {
 *        server 127.0.0.1:8000;
 *    }
 */
static int
tfw_cfgop_out_server(TfwCfgSpec *cs, TfwCfgEntry *ce)
{
	if (!tfw_cfg_sg_def) {
		TFW_ERR_NL("'default' group is declared implicitly after "
			   "explicit declaration.\n");
		return -EINVAL;
	}
	if (list_empty(&tfw_cfg_sg_def->parsed_sg->srv_list)) {
		TfwSrvGroup *sg;

		sg = tfw_cfg_sg_def->orig_sg ? : tfw_cfg_sg_def->parsed_sg;
		if (tfw_sg_add_reconfig(sg)) {
			TFW_ERR_NL("Unable to register implicit 'default' group\n");
			return -EINVAL;
		}
		list_add(&tfw_cfg_sg_def->list, &sg_cfg_list);
	}

	return tfw_cfgop_server(cs, ce, tfw_cfg_sg_def);
}

/**
 * The callback is invoked on entering an "srv_group", e.g:
 *
 *   srv_group foo {  <--- The position at the moment of call.
 *       server ...;
 *       server ...;
 *       ...
 *   }
 *
 * Basically it parses the group name, creates a new TfwSrvGroup{} object
 * and sets the context for parsing nested directives.
 */
static int
tfw_cfgop_begin_srv_group(TfwCfgSpec *cs, TfwCfgEntry *ce)
{
	TfwCfgSrvGroup *sg_cfg;
	TfwSrvGroup *sg;

	if (ce->val_n != 1) {
		TFW_ERR_NL("Invalid number of arguments: %zu\n", ce->val_n);
		return -EINVAL;
	}
	if (ce->attr_n) {
		TFW_ERR_NL("Arguments may not have the \'=\' sign\n");
		return -EINVAL;
	}

	if (tfw_cfgop_lookup_sg_cfg(ce->vals[0])) {
		TFW_ERR_NL("Group '%s' already exists in configuration"
			   "\n", ce->vals[0]);
		return -EINVAL;
	}
	if (!strcasecmp(ce->vals[0], TFW_CFG_SG_DFT_NAME)) {
		sg_cfg = tfw_cfg_sg_def;
		tfw_cfg_sg_def = NULL;
		list_add(&sg_cfg->list, &sg_cfg_list);
	}
	else {
		sg_cfg = tfw_cfgop_new_sg_cfg(ce->vals[0]);
		if (!sg_cfg) {
			TFW_ERR_NL("Unable to create a group: '%s'\n",
				   ce->vals[0]);
			return -ENOMEM;
		}
	}
	/* Reuse original group if possible. */
	sg = sg_cfg->orig_sg ? : sg_cfg->parsed_sg;
	if (tfw_sg_add_reconfig(sg)) {
		TFW_ERR_NL("Can't register already registered group '%s'\n",
			   ce->vals[0]);
		return -EINVAL;
	}

	tfw_cfg_sg = sg_cfg;
	TFW_DBG("begin srv_group: %s\n", tfw_cfg_sg->parsed_sg->name);

	return 0;
}

/**
 * Set default static weights if not set. Used during configuration and in
 * unittests.
 */
static int
tfw_cfg_sg_ratio_adjust(struct list_head *slst)
{
	TfwServer *srv;

	list_for_each_entry(srv, slst, list)
		if (!srv->weight)
			srv->weight = TFW_CFG_SRV_WEIGHT_DEF;
	return 0;
}

static int
tfw_cfg_sg_ratio_verify(TfwSrvGroup *sg)
{
	TfwServer *srv;
	int count = 0;

	if (sg->flags & (TFW_SG_F_SCHED_RATIO_DYNAMIC
			 || TFW_SG_F_SCHED_RATIO_PREDICT))
	{
		list_for_each_entry(srv, &sg->srv_list, list) {
			if (srv->weight)
				break;
			++count;
		}
		if (count < sg->srv_n) {
			TFW_ERR_NL("srv_group %s: static weight [%d] used "
				   "with 'dynamic' scheduler option\n",
				   sg->name, srv->weight);
			return -EINVAL;
		}
	}

	return 0;
}

static bool
tfw_cfgop_sched_changed(TfwCfgSrvGroup *sg_cfg)
{
	if (!sg_cfg->orig_sg)
		return false;

	if (sg_cfg->orig_sg->sched != sg_cfg->parsed_sg->sched)
		return true;

	if (sg_cfg->sched_flags !=
	    (sg_cfg->orig_sg->flags & TFW_SG_M_SCHED_RATIO_TYPE))
		return true;

	/* TODO: check scheduler argument (not supported yet). */
	return false;
}

static int
tfw_cfgop_setup_srv_group(TfwCfgSrvGroup *sg_cfg)
{
	TfwSrvGroup *sg = sg_cfg->parsed_sg;

	/* Some servers was removed, so scheduler update is required. */
	if (sg_cfg->orig_sg &&
	    (sg_cfg->orig_sg->srv_n != sg_cfg->parsed_sg->srv_n))
	{
		sg_cfg->reconf_flags |= TFW_CFG_MDF_SG_SRV;
	}

	sg->flags = sg_cfg->nip_flags | sg_cfg->sticky_flags |
			sg_cfg->sched_flags;
	/*
	 * Check 'ratio' scheduler configuration for incompatibilities.
	 * Set weight to default value for each server in the group
	 * if no weight is provided in the configuration. For dynamic
	 * or predictive ratios this sets initial equal weights to all
	 * servers.
	 */
	if (!strcasecmp(sg->sched->name, "ratio")) {
		if (tfw_cfg_sg_ratio_verify(sg))
			return -EINVAL;
		if (tfw_cfg_sg_ratio_adjust(&sg->srv_list))
			return -EINVAL;
	}

	if (tfw_cfgop_sched_changed(sg_cfg))
		sg_cfg->reconf_flags |= TFW_CFG_MDF_SG_SCHED;

	return 0;
}

/**
 * The callback is invoked upon exit from a "srv_group" when all nested
 * directives are parsed, e.g.:
 *
 *   srv_group foo {
 *       server ...;
 *       server ...;
 *       ...
 *   }  <--- The position at the moment of call.
 */
static int
tfw_cfgop_finish_srv_group(TfwCfgSpec *cs)
{
	int r;

	if ((r = tfw_cfgop_setup_srv_group(tfw_cfg_sg)))
		return r;

	TFW_DBG("finish srv_group: %s\n", tfw_cfg_sg->parsed_sg->name);
	tfw_cfg_sg = tfw_cfg_sg_opts;

	return 0;
}

static int
tfw_cfg_handle_ratio_predyn_opts(TfwCfgEntry *ce, unsigned int *arg_flags)
{
	unsigned int idx, value, flags = *arg_flags;

	if (ce->val_n < 3) {
		/* Default dynamic type. */
		flags |= TFW_PSTATS_IDX_AVG;
		goto done;
	}
	if (!strcasecmp(ce->vals[2], "minimum")) {
		idx = TFW_PSTATS_IDX_MIN;
	}else if (!strcasecmp(ce->vals[2], "maximum")) {
		idx = TFW_PSTATS_IDX_MAX;
	} else if (!strcasecmp(ce->vals[2], "average")) {
		idx = TFW_PSTATS_IDX_AVG;
	} else if (!strcasecmp(ce->vals[2], "percentile")) {
		if (ce->val_n < 4) {
			/* Default percentile. */
			flags |= TFW_PSTATS_IDX_P90;
			goto done;
		}
		if (tfw_cfg_parse_int(ce->vals[3], &value)) {
			TFW_ERR_NL("Invalid value: '%s'\n", ce->vals[3]);
			return -EINVAL;
		}
		for (idx = 0; idx < ARRAY_SIZE(tfw_pstats_ith); ++idx) {
			if (!tfw_pstats_ith[idx])
				continue;
			if (tfw_pstats_ith[idx] == value)
				break;
		}
		if (idx == ARRAY_SIZE(tfw_pstats_ith)) {
			TFW_ERR_NL("Invalid value: '%s'\n", ce->vals[3]);
			return -EINVAL;
		}
	} else {
		TFW_ERR_NL("Unsupported argument: '%s'\n", ce->vals[2]);
		return -EINVAL;
	}
	flags |= idx;

done:
	*arg_flags = flags;
	return 0;
}

/* Default and maximum values for "sched ratio predict" options. */
#define TFW_CFG_PAST_DEF	30	/* 30 secs of past APM vals */
#define TFW_CFG_PAST_MAX	120	/* 120 secs of past APM vals */
#define TFW_CFG_RATE_DEF	20	/* 20 times/sec */
#define TFW_CFG_RATE_MAX	20	/* 20 times/sec */

static int
tfw_cfg_handle_ratio_predict(TfwCfgEntry *ce,
			     void **scharg, unsigned int *arg_flags)
{
	int i, ret;
	const char *key, *val;
	bool has_past = false, has_rate = false, has_ahead = false;
	TfwSchrefPredict arg = { 0 };

	if ((ret = tfw_cfg_handle_ratio_predyn_opts(ce, arg_flags)))
		return ret;

	TFW_CFG_ENTRY_FOR_EACH_ATTR(ce, i, key, val) {
		if (!strcasecmp(key, "past")) {
			if (has_past) {
				TFW_ERR_NL("Duplicate argument: '%s'\n", key);
				return -EINVAL;
			}
			if (tfw_cfg_parse_int(val, &arg.past)) {
				TFW_ERR_NL("Invalid value: '%s'\n", val);
				return -EINVAL;
			}
			has_past = true;
		} else if (!strcasecmp(key, "rate")) {
			if (has_rate) {
				TFW_ERR_NL("Duplicate argument: '%s'\n", key);
				return -EINVAL;
			}
			if (tfw_cfg_parse_int(val, &arg.rate)) {
				TFW_ERR_NL("Invalid value: '%s'\n", val);
				return -EINVAL;
			}
			has_rate = true;
		} else if (!strcasecmp(key, "ahead")) {
			if (has_ahead) {
				TFW_ERR_NL("Duplicate argument: '%s'\n", key);
				return -EINVAL;
			}
			if (tfw_cfg_parse_int(val, &arg.ahead)) {
				TFW_ERR_NL("Invalid value: '%s'\n", val);
				return -EINVAL;
			}
			has_ahead = true;
		}
	}
	if (!has_past) {
		arg.past = TFW_CFG_PAST_DEF;
	} else if ((arg.past < 1) || (arg.past > TFW_CFG_PAST_MAX)) {
		TFW_ERR_NL("Out of range of [1..%d]: 'past=%d'\n",
			   TFW_CFG_PAST_MAX, arg.past);
		return -EINVAL;
	}
	if (!has_rate) {
		arg.rate = TFW_CFG_RATE_DEF;
	} else if ((arg.rate < 1) || (arg.rate > TFW_CFG_RATE_MAX)) {
		TFW_ERR_NL("Out of range of [1..%d]: 'rate=%d'\n",
			   TFW_CFG_RATE_MAX, arg.rate);
		return -EINVAL;
	}
	if (!has_ahead) {
		arg.ahead = arg.past > 1 ? arg.past / 2 : 1;
	} else if ((arg.ahead < 1) || (arg.ahead > arg.past / 2)) {
		TFW_ERR_NL("Out of range of [1..%d]: 'ahead=%d'."
			   "Can't be greater than half of 'past=%d'.\n",
			   arg.past / 2, arg.ahead, arg.past);
		return -EINVAL;
	}

	return tfw_cfgop_sg_copy_sched_arg(scharg, &arg);
}

static int
tfw_cfg_handle_ratio_dynamic(TfwCfgEntry *ce, unsigned int *arg_flags)
{
	if (ce->attr_n) {
		TFW_ERR_NL("Arguments may not have the \'=\' sign\n");
		return -EINVAL;
	}

	return tfw_cfg_handle_ratio_predyn_opts(ce, arg_flags);
}

static int
tfw_cfg_handle_ratio(TfwCfgEntry *ce, void *scharg, unsigned int *sched_flags)
{
	int ret;
	unsigned int flags;

	if (ce->val_n < 2) {
		/* Default ratio scheduler type. */
		flags = TFW_SG_F_SCHED_RATIO_STATIC;
	} else if (!strcasecmp(ce->vals[1], "static")) {
		flags = TFW_SG_F_SCHED_RATIO_STATIC;
	} else if (!strcasecmp(ce->vals[1], "dynamic")) {
		flags = TFW_SG_F_SCHED_RATIO_DYNAMIC;
		if ((ret = tfw_cfg_handle_ratio_dynamic(ce, &flags)))
			return ret;
	} else if (!strcasecmp(ce->vals[1], "predict")) {
		flags = TFW_SG_F_SCHED_RATIO_PREDICT;
		if ((ret = tfw_cfg_handle_ratio_predict(ce, scharg, &flags)))
			return ret;
	} else {
		TFW_ERR_NL("Unsupported argument: '%s'\n", ce->vals[1]);
		return -EINVAL;
	}

	*sched_flags = flags;
	return 0;
}

/*
 * Common code to handle 'sched' directive.
 */
static int
tfw_cfgop_sched(TfwCfgSpec *cs, TfwCfgEntry *ce, TfwScheduler **sched_val,
		void **scharg, unsigned int *sched_flags)
{
	TfwScheduler *sched;

	if (!ce->val_n) {
		TFW_ERR_NL("Invalid number of arguments: %zu\n", ce->val_n);
		return -EINVAL;
	}

	if (!(sched = tfw_sched_lookup(ce->vals[0]))) {
		TFW_ERR_NL("Unrecognized scheduler: '%s'\n", ce->vals[0]);
		return -EINVAL;
	}

	if (!strcasecmp(sched->name, "ratio"))
		if (tfw_cfg_handle_ratio(ce, scharg, sched_flags))
			return -EINVAL;

	*sched_val = sched;

	return 0;
}

static int
tfw_cfgop_in_sched(TfwCfgSpec *cs, TfwCfgEntry *ce)
{
	if (TFW_CFGOP_HAS_DFLT(ce, sched)) {
		tfw_cfg_sg->parsed_sg->sched = tfw_cfg_sg_opts->parsed_sg->sched;
		tfw_cfg_sg->sched_flags = tfw_cfg_sg_opts->sched_flags;
		tfw_cfgop_sg_copy_sched_arg(&tfw_cfg_sg->sched_arg,
					    tfw_cfg_sg_opts->sched_arg);
		return 0;
	}
	return tfw_cfgop_sched(cs, ce, &tfw_cfg_sg->parsed_sg->sched,
				       &tfw_cfg_sg->sched_arg,
				       &tfw_cfg_sg->sched_flags);
}

static int
tfw_cfgop_out_sched(TfwCfgSpec *cs, TfwCfgEntry *ce)
{
	tfw_cfg_is_set.sched = 1;
	return tfw_cfgop_sched(cs, ce, &tfw_cfg_sg_opts->parsed_sg->sched,
				       &tfw_cfg_sg_opts->sched_arg,
				       &tfw_cfg_sg_opts->sched_flags);
}

static void
tfw_cfgop_cleanup_srv_cfg(TfwCfgSrvGroup *sg_cfg, bool release_parsed)
{
	if (sg_cfg->orig_sg || release_parsed)
		tfw_sg_release(sg_cfg->parsed_sg);
	tfw_sg_put(sg_cfg->parsed_sg);
	tfw_sg_put(sg_cfg->orig_sg);

	if (sg_cfg->sched_arg)
		kfree(sg_cfg->sched_arg);
	list_del_init(&sg_cfg->list);

	kmem_cache_free(tfw_sg_cfg_cache, sg_cfg);
}

static void
tfw_cfgop_cleanup_srv_cfgs(bool reconf_failed)
{
	TfwCfgSrvGroup *sg_cfg, *tmp;

<<<<<<< HEAD
	tfw_clean_srvs_health_cfg();

	list_for_each_entry_safe(srv, tmp, &tfw_cfg_in_slst, list) {
		list_del(&srv->list);
		tfw_sock_srv_del_conns(srv);
		tfw_server_destroy(srv);
=======
	list_for_each_entry_safe(sg_cfg, tmp, &sg_cfg_list, list)
		tfw_cfgop_cleanup_srv_cfg(sg_cfg, reconf_failed);
	INIT_LIST_HEAD(&sg_cfg_list);

	if (tfw_cfg_sg_opts) {
		tfw_cfgop_cleanup_srv_cfg(tfw_cfg_sg_opts, true);
		tfw_cfg_sg_opts = NULL;
>>>>>>> c148f336
	}
	if (tfw_cfg_sg_def) {
		tfw_cfgop_cleanup_srv_cfg(tfw_cfg_sg_def, reconf_failed);
		tfw_cfg_sg_opts = NULL;
	}
	tfw_cfg_sg = NULL;
}

/**
 * Clean everything produced during parsing "server" and "srv_group" entries.
 *
 * Live reconfiguration may fail: on parsing stage
 */
static void
tfw_cfgop_cleanup_srv_groups(TfwCfgSpec *cs)
{
	/*
	 * Configuration failed before tfw_sock_srv_start():
	 * - must clear server.c:sg_list_reconfig
	 * - must delete all sg_cfg_list->parsed_sg
	 *
	 * Configuration failed during or after tfw_sock_srv_start:
	 * - must clear server.c:sg_list_reconfig if not cleared yet
	 * - must delete all sg_cfg_list->parsed_sg
	 * - must delete all active servers and groups (server.c:sg_list).
	 */
	tfw_sg_drop_reconfig();
	tfw_cfgop_cleanup_srv_cfgs(true);

	/*
	 * Active configuration will be cleaned up if tfw_sock_srv_stop()
	 * was called.
	 */
}

/**
 * Parse graceful shutdown time.
 */
static int
tfw_cfgop_grace_time(TfwCfgSpec *cs, TfwCfgEntry *ce)
{
	return tfw_cfgop_intval(cs, ce, &tfw_cfg_grace_time_reconfig);
}

static int
tfw_sock_srv_cfgstart(void)
{
	INIT_LIST_HEAD(&sg_cfg_list);
	if (!(tfw_cfg_sg_opts = __tfw_cfgop_new_sg_cfg(TFW_CFG_SG_OPTS_NAME)))
		return -ENOMEM;
	if (!(tfw_cfg_sg_def = tfw_cfgop_new_sg_cfg_def())) {
		tfw_cfgop_cleanup_srv_cfg(tfw_cfg_sg_opts, true);
		return -ENOMEM;
	}
	tfw_cfg_sg = tfw_cfg_sg_opts;
	tfw_cfg_use_sticky_sess = false;
	memset(&tfw_cfg_is_set, 0, sizeof(tfw_cfg_is_set));

	return 0;
}

static int
tfw_sock_srv_cfgend(void)
{
	int r;
	/*
	 * The group 'default' to be created implicitly if at least one server
	 * is defined outside of any group and there is no explicit 'default'
	 * group.
	 */
	if (!tfw_cfg_sg_def)
		return 0;
	if (!tfw_cfg_sg_def->parsed_sg->srv_n) {
		tfw_cfgop_cleanup_srv_cfg(tfw_cfg_sg_def, true);
		tfw_cfg_sg_def = NULL;
		return 0;
	}
	/* Options for implicit group are not filled, use current defaults. */
	tfw_cfgop_sg_copy_opts(tfw_cfg_sg_def->parsed_sg,
			       tfw_cfg_sg_opts->parsed_sg);
	tfw_cfgop_sg_copy_sched_arg(&tfw_cfg_sg_def->sched_arg,
				    tfw_cfg_sg_opts->sched_arg);
	tfw_cfg_sg_def->parsed_sg->sched = tfw_cfg_sg_opts->parsed_sg->sched;
	tfw_cfg_sg_def->nip_flags = tfw_cfg_sg_opts->nip_flags;
	tfw_cfg_sg_def->sticky_flags = tfw_cfg_sg_opts->sticky_flags;
	tfw_cfg_sg_def->sched_flags = tfw_cfg_sg_opts->sched_flags;

	if ((r = tfw_cfgop_setup_srv_group(tfw_cfg_sg_def)))
		return r;
	tfw_cfg_sg_def = NULL;

	return 0;
}

static int
tfw_cfgop_update_srv(TfwServer *orig_srv, TfwCfgSrvGroup *sg_cfg)
{
	TfwServer *srv;
	int r;

	if (!(srv = tfw_server_lookup(sg_cfg->parsed_sg, &orig_srv->addr)))
		return -EINVAL;

	TFW_DBG_ADDR("Update server options", &srv->addr);

	orig_srv->weight = srv->weight;

	if (orig_srv->conn_n < srv->conn_n) {
		r = tfw_sock_srv_append_conns_n(srv,
						srv->conn_n - orig_srv->conn_n);
		if (r)
			return r;
		orig_srv->conn_n = srv->conn_n;
	}
	else if (orig_srv->conn_n > srv->conn_n) {
		/*
		 * TODO #687: shrink number of connections. Disconnects are
		 * performed asynchronously, can't destroy connection here and
		 * now.
		 */
	}
	tfw_server_put(srv);

	return 0;
}

static int
tfw_cfgop_update_sg_srv_list(TfwCfgSrvGroup *sg_cfg)
{
	TfwServer *srv, *tmp;
	TfwSrvGroup *sg = sg_cfg->orig_sg;
	int r = 0;

	TFW_DBG2("Update server list for group '%s'\n", sg_cfg->orig_sg->name);

	write_lock(&sg->lock);
	list_for_each_entry_safe(srv, tmp, &sg->srv_list, list) {
		/* Server was not found in new configuration. */
		if (!(srv->flags & TFW_CFG_M_ACTION)) {
			if ((r = tfw_sock_srv_grace_shutdown_srv(sg, srv))) {
				write_unlock(&sg->lock);
				return r;
			}
			continue;
		}
		else if (srv->flags & TFW_CFG_F_MOD)
			if ((r = tfw_cfgop_update_srv(srv, sg_cfg))) {
				write_unlock(&sg->lock);
				return r;
			}
		/* Nothing to do if TFW_CFG_F_KEEP is set. */
		srv->flags &= ~TFW_CFG_M_ACTION;
	}
	write_unlock(&sg->lock);

	/* Add new servers. */
	list_for_each_entry_safe(srv, tmp, &sg_cfg->parsed_sg->srv_list, list) {
		if (!(srv->flags & TFW_CFG_F_ADD))
			continue;

		/* The server was not used yet, save to change it's group. */
		tfw_server_get(srv);
		tfw_sg_del_srv(sg_cfg->parsed_sg, srv);
		srv->sg = NULL;
		tfw_sg_add_srv(sg, srv);
		tfw_sg_put(sg_cfg->parsed_sg);
		tfw_server_put(srv);

		if ((r = tfw_sock_srv_start_srv(srv)))
			return r;
		srv->flags &= ~TFW_CFG_M_ACTION;
	}

	return 0;
}

/**
 * Set up a scheduler and add the server group to the scheduler.
 * Must be called only after the server group is set up with all
 * servers (and all connections) that are in it.
 */
static int
tfw_cfgop_sg_start_sched(TfwCfgSrvGroup *sg_cfg, TfwSrvGroup *sg)
{
	if (tfw_sg_start_sched(sg, sg_cfg->parsed_sg->sched,
			       sg_cfg->sched_arg)) {
		TFW_ERR_NL("Unable to add srv_group '%s' to scheduler '%s'\n",
			   sg->name, sg_cfg->parsed_sg->sched->name);
		return -EINVAL;
	}
	return 0;
}

static int
tfw_cfgop_update_sg_cfg(TfwCfgSrvGroup *sg_cfg)
{
	int r;

	TFW_DBG2("Update group '%s'\n", sg_cfg->orig_sg->name);

	if (!(sg_cfg->reconf_flags &
	      (TFW_CFG_MDF_SG_SRV | TFW_CFG_MDF_SG_SCHED)))
	{
		tfw_cfgop_sg_copy_opts(sg_cfg->orig_sg, sg_cfg->parsed_sg);
		return 0;
	}

	/*
	 * Schedulers walk over list of servers, so stop scheduler before
	 * updating server list. Schedulers may use sg.flags, don't update
	 * server group flags before scheduler is stopped.
	 */
	tfw_sg_stop_sched(sg_cfg->orig_sg);
	tfw_cfgop_sg_copy_opts(sg_cfg->orig_sg, sg_cfg->parsed_sg);

	if (sg_cfg->reconf_flags & TFW_CFG_MDF_SG_SRV)
		if ((r = tfw_cfgop_update_sg_srv_list(sg_cfg)))
			return r;

	return tfw_cfgop_sg_start_sched(sg_cfg, sg_cfg->orig_sg);
}

static int
tfw_cfgop_start_sg_cfg(TfwCfgSrvGroup *sg_cfg)
{
	int r;
	TfwSrvGroup *sg = sg_cfg->parsed_sg;

	if (sg_cfg->orig_sg)
		return tfw_cfgop_update_sg_cfg(sg_cfg);

	TFW_DBG2("Setup new group '%s' to use after reconfiguration\n",
		 sg->name);
	if ((r = __tfw_sg_for_each_srv(sg, tfw_sock_srv_start_srv)))
		return r;

	return tfw_cfgop_sg_start_sched(sg_cfg, sg);
}

static int
tfw_sock_srv_start(void)
{
	int r;
	TfwCfgSrvGroup *sg_cfg;
	TfwSrvGroup *sg, *tmp_sg;
	LIST_HEAD(orphan_sgs);

	tfw_cfg_grace_time = tfw_cfg_grace_time_reconfig;

	list_for_each_entry(sg_cfg, &sg_cfg_list, list)
		if ((r = tfw_cfgop_start_sg_cfg(sg_cfg)))
			return r;

	tfw_sg_apply_reconfig(&orphan_sgs);
	list_for_each_entry_safe(sg, tmp_sg, &orphan_sgs, list)
		if ((r = tfw_sock_srv_grace_shutdown_sg(sg)))
			return r;

<<<<<<< HEAD
	if ((ret = tfw_cfg_srvs_set_health()) != 0)
		return ret;

	return tfw_sg_for_each_srv(tfw_sock_srv_connect_srv);
=======
	tfw_http_sess_use_sticky_sess(tfw_cfg_use_sticky_sess);
	tfw_cfgop_cleanup_srv_cfgs(false);

	return 0;
>>>>>>> c148f336
}

static void
tfw_sock_srv_stop(void)
{
	/* tfw_sock_srv_start() may failed just in the middle. */
	tfw_sg_for_each_srv_reconfig(tfw_sock_srv_disconnect_srv);
	tfw_sock_srv_grace_shutdown_now();
	tfw_sg_for_each_srv(tfw_sock_srv_disconnect_srv);
	tfw_sg_release_all();
}

/* Group specs are cleaned up by tfw_sock_srv_specs["srv_group"].cleanup(). */
static TfwCfgSpec tfw_srv_group_specs[] = {
	{
		.name = "server",
		.deflt = NULL,
		.handler = tfw_cfgop_in_server,
		.allow_repeat = true,
		.allow_reconfig = true,
	},
	{
		.name = "sched",
		.deflt = "ratio static",
		.handler = tfw_cfgop_in_sched,
		.allow_none = true,
		.allow_repeat = false,
		.allow_reconfig = true,
	},
	{
		.name = "server_queue_size",
		.deflt = "1000",
		.handler = tfw_cfgop_in_queue_size,
		.spec_ext = &(TfwCfgSpecInt) {
			.range = { 0, INT_MAX },
		},
		.allow_none = true,
		.allow_repeat = false,
		.allow_reconfig = true,
	},
	{
		.name = "server_forward_timeout",
		.deflt = "60",
		.handler = tfw_cfgop_in_fwd_timeout,
		.spec_ext = &(TfwCfgSpecInt) {
			.range = { 0, INT_MAX },
		},
		.allow_none = true,
		.allow_repeat = false,
		.allow_reconfig = true,
	},
	{
		.name = "server_forward_retries",
		.deflt = "5",
		.handler = tfw_cfgop_in_fwd_retries,
		.spec_ext = &(TfwCfgSpecInt) {
			.range = { 0, INT_MAX },
		},
		.allow_none = true,
		.allow_repeat = false,
		.allow_reconfig = true,
	},
	{
		.name = "server_retry_nonidempotent",
		.deflt = TFW_CFG_DFLT_VAL,
		.handler = tfw_cfgop_in_retry_nip,
		.allow_none = true,
		.allow_repeat = false,
		.allow_reconfig = true,
	},
	{
		.name = "server_connect_retries",
		.deflt = "10",
		.handler = tfw_cfgop_in_conn_retries,
		.spec_ext = &(TfwCfgSpecInt) {
			.range = { 0, INT_MAX },
		},
		.allow_none = true,
		.allow_repeat = false,
		.allow_reconfig = true,
	},
	{
		.name = "sticky_sessions",
		.deflt = TFW_CFG_DFLT_VAL,
		.handler = tfw_cfgop_in_sticky_sess,
		.allow_none = true,
		.allow_repeat = false,
		.allow_reconfig = true,
	},
	{ 0 }
};

static TfwCfgSpec tfw_sock_srv_specs[] = {
	{
		.name = "server",
		.deflt = NULL,
		.handler = tfw_cfgop_out_server,
		.cleanup = tfw_cfgop_cleanup_srv_groups,
		.allow_none = true,
		.allow_repeat = true,
		.allow_reconfig = true,
	},
	{
		.name = "sched",
		.deflt = "ratio static",
		.handler = tfw_cfgop_out_sched,
		.cleanup = tfw_cfgop_cleanup_srv_groups,
		.allow_none = true,
		.allow_repeat = false,
		.allow_reconfig = true,
	},
	{
		.name = "server_queue_size",
		.deflt = "1000",
		.handler = tfw_cfgop_out_queue_size,
		.cleanup = tfw_cfgop_cleanup_srv_groups,
		.spec_ext = &(TfwCfgSpecInt) {
			.range = { 0, INT_MAX },
		},
		.allow_none = true,
		.allow_repeat = false,
		.allow_reconfig = true,
	},
	{
		.name = "server_forward_timeout",
		.deflt = "60",
		.handler = tfw_cfgop_out_fwd_timeout,
		.cleanup = tfw_cfgop_cleanup_srv_groups,
		.spec_ext = &(TfwCfgSpecInt) {
			.range = { 0, INT_MAX },
		},
		.allow_none = true,
		.allow_repeat = false,
		.allow_reconfig = true,
	},
	{
		.name = "server_forward_retries",
		.deflt = "5",
		.handler = tfw_cfgop_out_fwd_retries,
		.cleanup = tfw_cfgop_cleanup_srv_groups,
		.spec_ext = &(TfwCfgSpecInt) {
			.range = { 0, INT_MAX },
		},
		.allow_none = true,
		.allow_repeat = false,
		.allow_reconfig = true,
	},
	{
		.name = "server_retry_non_idempotent",
		.deflt = TFW_CFG_DFLT_VAL,
		.handler = tfw_cfgop_out_retry_nip,
		.cleanup = tfw_cfgop_cleanup_srv_groups,
		.allow_none = true,
		.allow_repeat = false,
		.allow_reconfig = true,
	},
	{
		.name = "server_connect_retries",
		.deflt = "10",
		.handler = tfw_cfgop_out_conn_retries,
		.cleanup = tfw_cfgop_cleanup_srv_groups,
		.spec_ext = &(TfwCfgSpecInt) {
			.range = { 0, INT_MAX },
		},
		.allow_none = true,
		.allow_repeat = false,
		.allow_reconfig = true,
	},
	{
		.name = "sticky_sessions",
		.deflt = TFW_CFG_DFLT_VAL,
		.handler = tfw_cfgop_out_sticky_sess,
		.cleanup = tfw_cfgop_cleanup_srv_groups,
		.allow_none = true,
		.allow_repeat = false,
		.allow_reconfig = true,
	},
	{
		.name = "srv_group",
		.deflt = NULL,
		.handler = tfw_cfg_handle_children,
		.cleanup = tfw_cfgop_cleanup_srv_groups,
		.dest = tfw_srv_group_specs,
		.spec_ext = &(TfwCfgSpecChild ) {
			.begin_hook = tfw_cfgop_begin_srv_group,
			.finish_hook = tfw_cfgop_finish_srv_group
		},
		.allow_none = true,
		.allow_repeat = true,
		.allow_reconfig = true,
	},
	{
		.name = "grace_shutdown_time",
		.deflt = "0",
		.handler = tfw_cfgop_grace_time,
		.spec_ext = &(TfwCfgSpecInt) {
			.range = { 0, INT_MAX },
		},
		.allow_none = true,
		.allow_repeat = false,
		.allow_reconfig = true,
	},
	{ 0 }
};

TfwMod tfw_sock_srv_mod = {
	.name		= "sock_srv",
	.cfgstart	= tfw_sock_srv_cfgstart,
	.cfgend		= tfw_sock_srv_cfgend,
	.start		= tfw_sock_srv_start,
	.stop		= tfw_sock_srv_stop,
	.specs		= tfw_sock_srv_specs,
};

/*
 * ------------------------------------------------------------------------
 *	init/exit
 * ------------------------------------------------------------------------
 */

int
tfw_sock_srv_init(void)
{
	BUILD_BUG_ON(_TFW_PSTATS_IDX_COUNT > TFW_SG_M_PSTATS_IDX);
	BUG_ON(tfw_srv_conn_cache);

	tfw_srv_conn_cache = kmem_cache_create("tfw_srv_conn_cache",
					       sizeof(TfwSrvConn), 0, 0, NULL);
	if (!tfw_srv_conn_cache)
		return -ENOMEM;

	tfw_sg_cfg_cache = kmem_cache_create("tfw_sg_cfg_cache",
					     sizeof(TfwCfgSrvGroup), 0, 0, NULL);
	if (!tfw_sg_cfg_cache)
		return -ENOMEM;

	tfw_mod_register(&tfw_sock_srv_mod);

	return 0;
}

void
tfw_sock_srv_exit(void)
{
	tfw_mod_unregister(&tfw_sock_srv_mod);
	kmem_cache_destroy(tfw_srv_conn_cache);
	kmem_cache_destroy(tfw_sg_cfg_cache);
}<|MERGE_RESOLUTION|>--- conflicted
+++ resolved
@@ -832,26 +832,6 @@
 /* Grace shutdown timeout. */
 static unsigned int tfw_cfg_grace_time_reconfig = 0;
 
-<<<<<<< HEAD
-static struct list_head tfw_cfg_in_slst = LIST_HEAD_INIT(tfw_cfg_in_slst);
-static struct list_head tfw_cfg_out_slst = LIST_HEAD_INIT(tfw_cfg_out_slst);
-static struct list_head *tfw_cfg_slst;
-static struct list_head tfw_cfg_health_lst = LIST_HEAD_INIT(tfw_cfg_health_lst);
-static int tfw_cfg_slstsz, tfw_cfg_out_slstsz;
-static TfwScheduler *tfw_cfg_sched, *tfw_cfg_out_sched;
-static TfwSchrefPredict tfw_cfg_schref_predict, tfw_cfg_out_schref_predict;
-static void *tfw_cfg_schref, *tfw_cfg_out_schref;
-static TfwSrvGroup *tfw_cfg_sg, *tfw_cfg_out_sg;
-
-static int tfw_cfg_queue_size, tfw_cfg_out_queue_size;
-static int tfw_cfg_fwd_timeout, tfw_cfg_out_fwd_timeout;
-static int tfw_cfg_fwd_retries, tfw_cfg_out_fwd_retries;
-static int tfw_cfg_cns_retries, tfw_cfg_out_cns_retries;
-static unsigned int tfw_cfg_retry_nip, tfw_cfg_out_retry_nip;
-static unsigned int tfw_cfg_sticky_sess, tfw_cfg_out_sticky_sess;
-static unsigned int tfw_cfg_sched_flags, tfw_cfg_out_sched_flags;
-=======
->>>>>>> c148f336
 static struct {
 	bool max_qsize		: 1;
 	bool max_refwd		: 1;
@@ -862,19 +842,21 @@
 	bool sched		: 1;
 } __attribute__((packed)) tfw_cfg_is_set;
 
-<<<<<<< HEAD
 typedef struct {
 	struct list_head	list;
 	char			*name;
 	TfwServer		*srv;
+	unsigned int		flags;
 } TfwSrvHealth;
 
-/* Please keep the condition in these two macros in sync. */
-#define TFW_CFGOP_HAS_DFLT(ce, v)				\
-=======
+/* Types of configuration for server health monitor. */
+#define TFW_SRV_HEALTH_ENABLE		0x0001
+#define TFW_SRV_HEALTH_DISABLE		0x0002
+
+static struct list_head tfw_cfg_health_lst = LIST_HEAD_INIT(tfw_cfg_health_lst);
+
 /* Please keep the condition in these three macros in sync. */
 #define TFW_CFGOP_HAS_DFLT(ce, v)					\
->>>>>>> c148f336
 	(tfw_cfg_is_dflt_value(ce) && tfw_cfg_is_set.v)
 #define TFW_CFGOP_INHERIT_OPT(ce, v)					\
 ({									\
@@ -978,22 +960,70 @@
 }
 
 static int
-tfw_cfgop_srv_create_health(const char *name, TfwServer *srv)
-{
-	size_t size = strlen(name) + 1;
-	TfwSrvHealth *health = kzalloc(sizeof(TfwSrvHealth) + size, GFP_KERNEL);
+tfw_cfgop_srv_create_health(const char *hname, TfwServer *new_srv,
+			    TfwServer *orig_srv)
+{
+	TfwSrvHealth *health;
+	TfwServer *srv;
+	size_t size = 0;
+	bool orig_hm = false;
+
+	if (orig_srv)
+		orig_hm = test_bit(TFW_SRV_B_HMONITOR,
+				   (unsigned long *)&orig_srv->hm_flags);
+
+	/*
+	 * Nothing to do if the same server with the same
+	 * hmonitor, or the same server without hmonitor (and
+	 * new hmonitor is not specified), or new server
+	 * without hmonitor at all.
+	 */
+	if ((hname && orig_hm && tfw_apm_hm_srv_eq(hname, orig_srv))
+	    || (!hname && orig_srv && !orig_hm)
+	    || (!hname && !orig_srv))
+		return 0;
+
+	if (hname)
+		size = strlen(hname) + 1;
+	health = kzalloc(sizeof(TfwSrvHealth) + size, GFP_KERNEL);
 	if (!health) {
 		TFW_ERR_NL("can't allocate memory for server health entry\n");
 		return -ENOMEM;
 	}
 
+	if (hname) {
+		if (orig_hm)
+			health->flags |= TFW_SRV_HEALTH_DISABLE;
+		health->flags |= TFW_SRV_HEALTH_ENABLE;
+		health->name = (char *)(health + 1);
+		memcpy(health->name, hname, size);
+		srv = orig_srv ? : new_srv;
+	} else {
+		srv = orig_srv;
+		health->flags |= TFW_SRV_HEALTH_DISABLE;
+	}
+
 	INIT_LIST_HEAD(&health->list);
 	health->srv = srv;
-	health->name = (char *)(health + 1);
-	memcpy(health->name, name, size);
 	list_add_tail(&health->list, &tfw_cfg_health_lst);
-	__set_bit(TFW_SRV_B_HMONITOR, (unsigned long *)&srv->flags);
-
+
+	return 0;
+}
+
+static int
+tfw_cfg_srv_set_health(void)
+{
+	TfwSrvHealth *hth;
+
+	list_for_each_entry(hth, &tfw_cfg_health_lst, list) {
+		if (hth->flags & TFW_SRV_HEALTH_DISABLE)
+			tfw_apm_hm_disable_srv(hth->srv);
+		if ((hth->flags & TFW_SRV_HEALTH_ENABLE)) {
+			BUG_ON(!hth->name);
+			if (!tfw_apm_hm_enable_srv(hth->name, hth->srv))
+				return -EINVAL;
+		}
+	}
 	return 0;
 }
 
@@ -1011,27 +1041,6 @@
 	}
 
 	INIT_LIST_HEAD(&tfw_cfg_health_lst);
-}
-
-static int
-tfw_cfg_srvs_set_health(void)
-{
-	int ret = 0;
-	TfwSrvHealth *hth;
-
-	list_for_each_entry(hth, &tfw_cfg_health_lst, list) {
-		BUG_ON(!test_bit(TFW_SRV_B_HMONITOR,
-				 (unsigned long *)&hth->srv->flags));
-		if (!tfw_apm_hm_set_srv(hth->name, hth->srv)) {
-			TFW_ERR_NL("health monitor with name"
-				   " '%s' does not exist\n", hth->name);
-			ret = -EINVAL;
-			break;
-		}
-	}
-	tfw_clean_srvs_health_cfg();
-
-	return ret;
 }
 
 static int
@@ -1228,15 +1237,17 @@
 
 /**
  * Mark @sg_cfg as requiring scheduler update if the @srv wasn't present in
- * previous configuration or if it's options changed.
- */
-static void
+ * previous configuration or if it's options changed. Return @orig_srv (if
+ * it present in previous configuration), caller is responsible for putting
+ * it back.
+ */
+static TfwServer *
 tfw_cfgop_server_orig_lookup(TfwCfgSrvGroup *sg_cfg, TfwServer *srv)
 {
 	TfwServer *orig_srv;
 
 	if (!sg_cfg->orig_sg)
-		return;
+		return NULL;
 
 	orig_srv = tfw_server_lookup(sg_cfg->orig_sg, &srv->addr);
 	if (!orig_srv) {
@@ -1252,15 +1263,14 @@
 	orig_srv->flags |= TFW_CFG_F_KEEP;
 	srv->flags |= TFW_CFG_F_KEEP;
 
-	tfw_server_put(orig_srv);
-
-	return;
+	return orig_srv;
 changed:
 	orig_srv->flags |= TFW_CFG_F_MOD;
 	srv->flags |= TFW_CFG_F_MOD;
-	tfw_server_put(orig_srv);
 done:
 	sg_cfg->reconf_flags |= TFW_CFG_MDF_SG_SRV;
+
+	return orig_srv;
 }
 
 /* Default and maximum values for "server" options. */
@@ -1276,10 +1286,10 @@
 tfw_cfgop_server(TfwCfgSpec *cs, TfwCfgEntry *ce, TfwCfgSrvGroup *sg_cfg)
 {
 	TfwAddr addr;
-	TfwServer *srv;
+	TfwServer *srv, *orig_srv;
 	int i, r, conns_n = 0, weight = 0;
 	bool has_conns_n = false, has_weight = false, has_health = false;
-	const char *key, *val, *hname;
+	const char *key, *val, *hname = NULL;
 
 	if (ce->val_n != 1) {
 		TFW_ERR_NL("Invalid number of arguments: %zu\n", ce->val_n);
@@ -1356,24 +1366,20 @@
 		TFW_ERR_NL("Error handling the server: '%s'\n", ce->vals[0]);
 		return -EINVAL;
 	}
-<<<<<<< HEAD
-
-	if (has_health) {
-		if ((r = tfw_cfgop_srv_create_health(hname, srv)))
-			return r;
-	}
-
-=======
+
 	srv->cleanup = tfw_sock_srv_del_conns;
->>>>>>> c148f336
 	srv->weight = weight;
 	srv->conn_n = conns_n;
 	tfw_sg_add_srv(sg_cfg->parsed_sg, srv);
-	tfw_cfgop_server_orig_lookup(sg_cfg, srv);
+
+	orig_srv = tfw_cfgop_server_orig_lookup(sg_cfg, srv);
+	r = tfw_cfgop_srv_create_health(hname, srv, orig_srv);
 
 	tfw_server_put(srv);
-
-	return 0;
+	if (orig_srv)
+		tfw_server_put(orig_srv);
+
+	return r;
 }
 
 /**
@@ -1840,14 +1846,8 @@
 {
 	TfwCfgSrvGroup *sg_cfg, *tmp;
 
-<<<<<<< HEAD
 	tfw_clean_srvs_health_cfg();
 
-	list_for_each_entry_safe(srv, tmp, &tfw_cfg_in_slst, list) {
-		list_del(&srv->list);
-		tfw_sock_srv_del_conns(srv);
-		tfw_server_destroy(srv);
-=======
 	list_for_each_entry_safe(sg_cfg, tmp, &sg_cfg_list, list)
 		tfw_cfgop_cleanup_srv_cfg(sg_cfg, reconf_failed);
 	INIT_LIST_HEAD(&sg_cfg_list);
@@ -1855,7 +1855,6 @@
 	if (tfw_cfg_sg_opts) {
 		tfw_cfgop_cleanup_srv_cfg(tfw_cfg_sg_opts, true);
 		tfw_cfg_sg_opts = NULL;
->>>>>>> c148f336
 	}
 	if (tfw_cfg_sg_def) {
 		tfw_cfgop_cleanup_srv_cfg(tfw_cfg_sg_def, reconf_failed);
@@ -2109,22 +2108,18 @@
 		if ((r = tfw_cfgop_start_sg_cfg(sg_cfg)))
 			return r;
 
+	if ((r = tfw_cfg_srv_set_health()))
+		return r;
+	
 	tfw_sg_apply_reconfig(&orphan_sgs);
 	list_for_each_entry_safe(sg, tmp_sg, &orphan_sgs, list)
 		if ((r = tfw_sock_srv_grace_shutdown_sg(sg)))
 			return r;
 
-<<<<<<< HEAD
-	if ((ret = tfw_cfg_srvs_set_health()) != 0)
-		return ret;
-
-	return tfw_sg_for_each_srv(tfw_sock_srv_connect_srv);
-=======
 	tfw_http_sess_use_sticky_sess(tfw_cfg_use_sticky_sess);
 	tfw_cfgop_cleanup_srv_cfgs(false);
 
 	return 0;
->>>>>>> c148f336
 }
 
 static void
