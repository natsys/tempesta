/**
 *		Tempesta FW
 *
 * Copyright (C) 2014 NatSys Lab. (info@natsys-lab.com).
 * Copyright (C) 2015-2017 Tempesta Technologies, Inc.
 *
 * This program is free software; you can redistribute it and/or modify it
 * under the terms of the GNU General Public License as published by
 * the Free Software Foundation; either version 2 of the License,
 * or (at your option) any later version.
 *
 * This program is distributed in the hope that it will be useful, but WITHOUT
 * ANY WARRANTY; without even the implied warranty of MERCHANTABILITY or
 * FITNESS FOR A PARTICULAR PURPOSE.
 * See the GNU General Public License for more details.
 *
 * You should have received a copy of the GNU General Public License along with
 * this program; if not, write to the Free Software Foundation, Inc., 59
 * Temple Place - Suite 330, Boston, MA 02111-1307, USA.
 */
#ifndef __SERVER_H__
#define __SERVER_H__

#include "addr.h"
#include "connection.h"
#include "peer.h"

#define TFW_SRV_MAX_CONN	32	/* TfwSrvConn{} per TfwServer{} */
#define TFW_SG_MAX_SRV		32	/* TfwServer{} per TfwSrvGroup{} */
#define TFW_SG_MAX_CONN		(TFW_SG_MAX_SRV * TFW_SRV_MAX_CONN)

typedef struct tfw_srv_group_t TfwSrvGroup;
typedef struct tfw_scheduler_t TfwScheduler;

/**
 * Server descriptor, a TfwPeer successor.
 *
 * @list	- member in the list of servers of a server group;
 * @sg		- back-reference to the server group;
 * @apm		- opaque handle for APM stats;
 * @weight	- static server weight for load balancers;
 */
typedef struct {
	TFW_PEER_COMMON;
	struct list_head	list;
	TfwSrvGroup		*sg;
	void			*apm;
	int			stress;
	unsigned char		weight;
} TfwServer;

/**
 * The servers group with the same load balancing, failovering and eviction
 * policies.
 *
 * Reverse proxy must define load balancing policy. Forward proxy must define
 * eviction policy. While both of them should define failovering policy.
 *
<<<<<<< HEAD
 * @list		- member in the list of server groups;
 * @srv_list		- list of servers belonging to the group;
 * @lock		- synchronizes the group readers with updaters;
 * @flags		- various flags;
 * @sched		- requests scheduling handler;
 * @sched_data		- private scheduler data for the server group;
 * @name		- name of the group specified in the configuration;
=======
 * @list	- member pointer in the list of server groups;
 * @srv_list	- list of servers belonging to the group;
 * @lock	- synchronizes the group readers with updaters;
 * @sched	- requests scheduling handler;
 * @sched_data	- private scheduler data for the server group;
 * @max_qsize	- maximum queue size of a server connection;
 * @max_refwd	- maximum number of tries for forwarding a request;
 * @max_jqage	- maximum age of a request in a server connection, in jiffies;
 * @max_recns	- maximum number of reconnect attempts;
 * @flags	- server group related flags;
 * @name	- name of the group specified in the configuration;
>>>>>>> c40924b7
 */
struct tfw_srv_group_t {
	struct list_head	list;
	struct list_head	srv_list;
	rwlock_t		lock;
	unsigned int		flags;
	TfwScheduler		*sched;
	void			*sched_data;
	unsigned int		max_qsize;
	unsigned int		max_refwd;
	unsigned long		max_jqage;
	unsigned int		max_recns;
	unsigned int		flags;
	char			name[0];
};

<<<<<<< HEAD
/*
 * Lower 4 bits keep an index into APM stats array.
 */
#define TFW_SG_F_PSTATS_IDX_MASK	0x000f
#define TFW_SG_F_SCHED_RATIO_STATIC	0x0010
#define TFW_SG_F_SCHED_RATIO_DYNAMIC	0x0020
#define TFW_SG_F_SCHED_RATIO_PREDICT	0x0040
=======
/* Server related flags. */
#define TFW_SRV_RETRY_NIP	0x0001	/* Retry non-idemporent req. */
>>>>>>> c40924b7

/**
 * Requests scheduling algorithm handler.
 *
 * @name	- name of the algorithm;
 * @list	- member in the list of registered schedulers;
 * @add_grp	- add server group to the scheduler;
 * @del_grp	- delete server group from the scheduler;
 * @add_conn	- add connection and server if it's new, called in process
 * 		  context at configuration time;
 * @sched_grp	- server group scheduling virtual method, typically returns
 *		  result of underlying @sched_srv();
 * @sched_srv	- requests scheduling virtual method, can be called in heavy
 *		  concurrent environment;
 *
 * All schedulers must be able to scheduler messages among servers of one
 * server group, i.e. @sched_srv must be defined.
 * However, not all the schedulers are able to designate target server group.
 * If a scheduler determines server group, then it should register @sched_grp
 * callback. The callback determines the target server group which references
 * a scheduler responsible to distribute messages in the group.
 * For the avoidance of unnecessary calls, any @sched_grp callback must call
 * @sched_srv callback of the target scheduler.
 */
struct tfw_scheduler_t {
	const char		*name;
	struct list_head	list;
	void			(*add_grp)(TfwSrvGroup *sg);
	void			(*del_grp)(TfwSrvGroup *sg);
	void			(*add_conn)(TfwSrvGroup *sg, TfwServer *srv,
					    TfwSrvConn *srv_conn);
	TfwSrvConn		*(*sched_grp)(TfwMsg *msg);
	TfwSrvConn		*(*sched_srv)(TfwMsg *msg, TfwSrvGroup *sg);
};

/* Server specific routines. */
TfwServer *tfw_server_create(const TfwAddr *addr);
int tfw_server_apm_create(TfwServer *srv);
void tfw_server_destroy(TfwServer *srv);

void tfw_srv_conn_release(TfwSrvConn *srv_conn);

static inline bool
tfw_srv_conn_queue_full(TfwSrvConn *srv_conn)
{
	TfwSrvGroup *sg = ((TfwServer *)srv_conn->peer)->sg;
	return ACCESS_ONCE(srv_conn->qsize) >= sg->max_qsize;
}

/*
 * max_recns can be the maximum value for the data type to mean
 * the unlimited number of attempts, which is the value that should
 * never be reached. UINT_MAX seconds is more than 136 years. It's
 * safe to assume that it's not reached in a single run of Tempesta.
 */
static inline bool
tfw_srv_conn_need_resched(TfwSrvConn *srv_conn)
{
	TfwSrvGroup *sg = ((TfwServer *)srv_conn->peer)->sg;
	return (srv_conn->recns == sg->max_recns);
}

/* Server group routines. */
TfwSrvGroup *tfw_sg_lookup(const char *name);
TfwSrvGroup *tfw_sg_new(const char *name, gfp_t flags);
void tfw_sg_free(TfwSrvGroup *sg);
int tfw_sg_count(void);

void tfw_sg_add(TfwSrvGroup *sg, TfwServer *srv);
void tfw_sg_add_conn(TfwSrvGroup *sg, TfwServer *srv, TfwSrvConn *srv_conn);
int tfw_sg_set_sched(TfwSrvGroup *sg, const char *sched);
int tfw_sg_for_each_srv(int (*cb)(TfwServer *srv));
void tfw_sg_release_all(void);

/* Scheduler routines. */
TfwSrvConn *tfw_sched_get_srv_conn(TfwMsg *msg);
TfwScheduler *tfw_sched_lookup(const char *name);
int tfw_sched_register(TfwScheduler *sched);
void tfw_sched_unregister(TfwScheduler *sched);

#endif /* __SERVER_H__ */<|MERGE_RESOLUTION|>--- conflicted
+++ resolved
@@ -56,15 +56,6 @@
  * Reverse proxy must define load balancing policy. Forward proxy must define
  * eviction policy. While both of them should define failovering policy.
  *
-<<<<<<< HEAD
- * @list		- member in the list of server groups;
- * @srv_list		- list of servers belonging to the group;
- * @lock		- synchronizes the group readers with updaters;
- * @flags		- various flags;
- * @sched		- requests scheduling handler;
- * @sched_data		- private scheduler data for the server group;
- * @name		- name of the group specified in the configuration;
-=======
  * @list	- member pointer in the list of server groups;
  * @srv_list	- list of servers belonging to the group;
  * @lock	- synchronizes the group readers with updaters;
@@ -76,13 +67,11 @@
  * @max_recns	- maximum number of reconnect attempts;
  * @flags	- server group related flags;
  * @name	- name of the group specified in the configuration;
->>>>>>> c40924b7
  */
 struct tfw_srv_group_t {
 	struct list_head	list;
 	struct list_head	srv_list;
 	rwlock_t		lock;
-	unsigned int		flags;
 	TfwScheduler		*sched;
 	void			*sched_data;
 	unsigned int		max_qsize;
@@ -93,18 +82,15 @@
 	char			name[0];
 };
 
-<<<<<<< HEAD
 /*
+ * Server related flags.
  * Lower 4 bits keep an index into APM stats array.
  */
 #define TFW_SG_F_PSTATS_IDX_MASK	0x000f
 #define TFW_SG_F_SCHED_RATIO_STATIC	0x0010
 #define TFW_SG_F_SCHED_RATIO_DYNAMIC	0x0020
 #define TFW_SG_F_SCHED_RATIO_PREDICT	0x0040
-=======
-/* Server related flags. */
-#define TFW_SRV_RETRY_NIP	0x0001	/* Retry non-idemporent req. */
->>>>>>> c40924b7
+#define TFW_SRV_RETRY_NIP		0x0100	/* Retry non-idemporent req. */
 
 /**
  * Requests scheduling algorithm handler.
