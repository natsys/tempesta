/**
 *		Tempesta FW
 *
 * Hash-based HTTP request scheduler.
 *
 * The scheduler computes hash of URI and Host header fields of a HTTP request
 * and uses the hash value to select an appropriate server.
 * The same hash value is always mapped to the same server, therefore HTTP
 * requests with the same Host/URI are always scheduled to the same server.
 *
 * Also, the scheduler utilizes the Rendezvous hashing (Highest Random Weight)
 * method that allows to stick every HTTP message to its server, preserving
 * this mapping when servers are added/deleted and go online/offline.
 *
 * The scheduler hashes not only HTTP requests, but also servers (TfwServer
 * objects), and for each incoming HTTP request it searches for a best match
 * among all server hashes. Each Host/URI hash has only one best matching
 * TfwSrver hash which is chosen, and thus any request always goes to its home
 * server unless it is offline.
 *
 * Copyright (C) 2014 NatSys Lab. (info@natsys-lab.com).
 * Copyright (C) 2015-2017 Tempesta Technologies, Inc.
 *
 * This program is free software; you can redistribute it and/or modify it
 * under the terms of the GNU General Public License as published by
 * the Free Software Foundation; either version 2 of the License,
 * or (at your option) any later version.
 *
 * This program is distributed in the hope that it will be useful, but WITHOUT
 * ANY WARRANTY; without even the implied warranty of MERCHANTABILITY or
 * FITNESS FOR A PARTICULAR PURPOSE.
 * See the GNU General Public License for more details.
 *
 * You should have received a copy of the GNU General Public License along with
 * this program; if not, write to the Free Software Foundation, Inc., 59
 * Temple Place - Suite 330, Boston, MA 02111-1307, USA.
 */
#include <linux/hash.h>
#include <linux/module.h>

#include "tempesta_fw.h"
#include "log.h"
#include "server.h"
#include "http_msg.h"

MODULE_AUTHOR(TFW_AUTHOR);
MODULE_DESCRIPTION("Tempesta hash-based scheduler");
MODULE_VERSION("0.3.0");
MODULE_LICENSE("GPL");

typedef struct {
<<<<<<< HEAD
	TfwSrvConn	*srv_conn;
	unsigned long	hash;
} TfwConnHashEnt;

typedef struct {
	TfwConnHashEnt	*chent;
	int		conn_n;
} TfwConnHash;

/* The last item is used as the list terminator. */
#define __HLIST_SZ(n)		((n) + 1)
#define __HDATA_SZ(n)		(__HLIST_SZ(n) * sizeof(TfwConnHashEnt))
=======
	size_t			conn_n;
	TfwServer		*srv;
	TfwSrvConn		*conn[TFW_SRV_MAX_CONN];
	unsigned long		hash[TFW_SRV_MAX_CONN];
} TfwHashSrv;

typedef struct {
	size_t			srv_n;
	TfwHashSrv		srvs[TFW_SG_MAX_SRV];
} TfwHashSrvList;
>>>>>>> dfa12c90

static int
tfw_sched_hash_alloc_data(TfwSrvGroup *sg)
{
<<<<<<< HEAD
	int conn_n = 0;
	TfwServer *srv;
	TfwConnHash *ch;

	list_for_each_entry(srv, &sg->srv_list, list)
		conn_n += srv->conn_n;

	ch = kzalloc(sizeof(TfwConnHash) + __HDATA_SZ(conn_n), GFP_KERNEL);
	if (!ch)
		return -ENOMEM;

	ch->chent = (TfwConnHashEnt *)(ch + 1);
	ch->conn_n = conn_n;
	sg->sched_data = ch;

	return 0;
=======
	sg->sched_data = kzalloc(sizeof(TfwHashSrvList), GFP_KERNEL);
	BUG_ON(!sg->sched_data);
>>>>>>> dfa12c90
}

static void
tfw_sched_hash_free_data(TfwSrvGroup *sg)
{
	kfree(sg->sched_data);
	sg->sched_data = NULL;
}

static unsigned long
__calc_conn_hash(TfwServer *srv, size_t conn_idx)
{
	/* hash_64() works better when bits are distributed uniformly. */
	unsigned long hash = REPEAT_BYTE(0xAA);
	size_t i, bytes_n;
	union {
		TfwAddr addr;
		unsigned char bytes[0];
	} *a;

	/*
	 * Here we just cast the whole TfwAddr to an array of bytes.
	 *
	 * That only works if the following invariants are held:
	 *  - There are no gaps between structure fields.
	 *  - No structure fields (e.g. sin6_flowinfo) are changed if we
	 *    re-connect to the same server.
	 */
	a = (void *)&srv->addr;
	bytes_n = tfw_addr_sa_len(&a->addr);
	for (i = 0; i < bytes_n; ++i)
		hash = hash_long(hash ^ a->bytes[i], BITS_PER_LONG);

	/* Also mix-in the conn_idx. */
	return hash_long(hash ^ conn_idx, BITS_PER_LONG);
}

static void
tfw_sched_hash_add_conn(TfwSrvGroup *sg, TfwServer *srv, TfwSrvConn *conn)
{
	size_t s, c;
	TfwHashSrv *srv_cl;
	TfwHashSrvList *sl = sg->sched_data;

	BUG_ON(!sl);

	for (s = 0; s < sl->srv_n; ++s)
		if (sl->srvs[s].srv == srv)
			break;
	if (s == sl->srv_n) {
		sl->srvs[s].srv = srv;
		++sl->srv_n;
		BUG_ON(sl->srv_n > TFW_SG_MAX_SRV);
		srv->sched_data = &sl->srvs[s];
	}

	srv_cl = &sl->srvs[s];

	for (c = 0; c < srv_cl->conn_n; ++c)
		if (srv_cl->conn[c] == conn) {
			TFW_WARN("sched_hash: Try to add existing connection,"
				 " srv=%zu conn=%zu\n", s, c);
			return;
		}
	srv_cl->conn[c] = conn;
	srv_cl->hash[c] = __calc_conn_hash(srv, s * TFW_SRV_MAX_CONN + c);
	++srv_cl->conn_n;
	BUG_ON(srv_cl->conn_n > TFW_SRV_MAX_CONN);
}

static inline void
__find_best_conn(TfwSrvConn **best_conn, TfwHashSrv *srv_cl,
		 unsigned long *best_weight, unsigned long msg_hash)
{
	size_t i;
<<<<<<< HEAD
	TfwConnHash *ch = sg->sched_data;

	BUG_ON(!ch);
	for (i = 0; i < __HLIST_SZ(ch->conn_n); ++i) {
		if (ch->chent[i].srv_conn)
			continue;
		ch->chent[i].srv_conn = srv_conn;
		ch->chent[i].hash = __calc_conn_hash(srv, i);
		return;
=======

	for (i = 0; i < srv_cl->conn_n; ++i) {
		unsigned long curr_weight;
		TfwSrvConn *conn = srv_cl->conn[i];

		if (unlikely(tfw_srv_conn_restricted(conn)
			     || tfw_srv_conn_queue_full(conn)
			     || !tfw_srv_conn_live(conn)))
			continue;

		curr_weight = msg_hash ^ srv_cl->hash[i];
		/*
		 * XOR might return 0, more or equal comparisson is required.
		 * If server have only one active connection it still may
		 * be the best connecton to serve the request. More likely
		 * to happen when serving via @tfw_sched_hash_get_srv_conn().
		 */
		if (curr_weight >= *best_weight) {
			*best_weight = curr_weight;
			*best_conn = conn;
		}
>>>>>>> dfa12c90
	}
}

/**
 * Find an appropriate server connection for the HTTP request @msg.
 * The server is chosen based on the hash value of URI/Host fields of the @msg,
 * so multiple requests to the same resource are mapped to the same server.
 *
 * Higest Random Weight hashing method is involved: for each message we
 * calculate randomized weights as follows: (msg_hash ^ srv_conn_hash),
 * and pick a server/connection with the highest weight.
 * That sticks messages with certain Host/URI to certain server connection.
 * A server always receives requests with some URI/Host values bound to it,
 * and that holds even if some servers go offline/online.
 *
 * The drawbacks of HRW hashing are:
 *  - A weak hash function adds unfairness to the load balancing.
 *    There may be a case when a server pulls all load from all other servers.
 *    Although it is quite improbable, such condition is quite stable:
 *    it cannot be fixed by adding/removing servers and restarting Tempesta FW.
 *  - For every HTTP request, we have to scan the list of all servers to find
 *    a matching one with the highest weight. That adds some overhead.
 */
static TfwSrvConn *
tfw_sched_hash_get_sg_conn(TfwMsg *msg, TfwSrvGroup *sg)
{
<<<<<<< HEAD
	unsigned long tries, msg_hash, curr_weight, best_weight = 0;
	TfwSrvConn *best_srv_conn = NULL;
	TfwConnHash *ch = sg->sched_data;
	TfwConnHashEnt *chent;

	msg_hash = tfw_http_req_key_calc((TfwHttpReq *)msg);
	for (tries = 0; tries < __HLIST_SZ(ch->conn_n); ++tries) {
		for (chent = ch->chent; chent->srv_conn; ++chent) {
			if (unlikely(tfw_srv_conn_restricted(chent->srv_conn)
				     || tfw_srv_conn_queue_full(chent->srv_conn)
				     || !tfw_srv_conn_live(chent->srv_conn)))
				continue;
			curr_weight = msg_hash ^ chent->hash;
			if (curr_weight > best_weight) {
				best_weight = curr_weight;
				best_srv_conn = chent->srv_conn;
			}
=======
	unsigned long msg_hash;
	unsigned long tries = TFW_SG_MAX_CONN;
	TfwHashSrvList *sl = sg->sched_data;

	BUG_ON(!sl);

	msg_hash = tfw_http_req_key_calc((TfwHttpReq *)msg);
	while (--tries) {
		size_t i;
		unsigned long best_weight = 0;
		TfwSrvConn *best_conn = NULL;

		for (i = 0; i < sl->srv_n; ++i) {
			TfwHashSrv *srv_cl = &sl->srvs[i];
			__find_best_conn(&best_conn, srv_cl, &best_weight,
					 msg_hash);
>>>>>>> dfa12c90
		}
		if (unlikely(!best_conn))
			return NULL;
		if (likely(tfw_srv_conn_get_if_live(best_conn)))
			return best_conn;
	}
	return NULL;
}

/**
 * Same as @tfw_sched_hash_get_sg_conn(), but schedule for a specific server
 * in a group.
 */
static TfwSrvConn *
tfw_sched_hash_get_srv_conn(TfwMsg *msg, TfwServer *srv)
{
	unsigned long msg_hash;
	size_t tries;
	TfwHashSrv *srv_cl = srv->sched_data;

	/*
	 * For @srv without connections srv_cl will be NULL, that normally
	 * does not happen in real life, but unit tests check that case.
	*/
	if (unlikely(!srv_cl))
		return NULL;

	msg_hash = tfw_http_req_key_calc((TfwHttpReq *)msg);
	/* Try several times even if server has just a few connections. */
	tries = srv_cl->conn_n + 1;
	while (--tries) {
		unsigned long best_weight = 0;
		TfwSrvConn *best_conn = NULL;

		__find_best_conn(&best_conn, srv_cl, &best_weight, msg_hash);
		if (unlikely(!best_conn))
			return NULL;
		if (likely(tfw_srv_conn_get_if_live(best_conn)))
			return best_conn;
	}
	return NULL;
}

static TfwScheduler tfw_sched_hash = {
	.name		= "hash",
	.list		= LIST_HEAD_INIT(tfw_sched_hash.list),
	.add_grp	= tfw_sched_hash_alloc_data,
	.del_grp	= tfw_sched_hash_free_data,
	.add_conn	= tfw_sched_hash_add_conn,
	.sched_sg_conn	= tfw_sched_hash_get_sg_conn,
	.sched_srv_conn	= tfw_sched_hash_get_srv_conn,
};

int
tfw_sched_hash_init(void)
{
	TFW_DBG("sched_hash: init\n");
	return tfw_sched_register(&tfw_sched_hash);
}
module_init(tfw_sched_hash_init);

void
tfw_sched_hash_exit(void)
{
	TFW_DBG("sched_hash: exit\n");
	tfw_sched_unregister(&tfw_sched_hash);
}
module_exit(tfw_sched_hash_exit);<|MERGE_RESOLUTION|>--- conflicted
+++ resolved
@@ -49,64 +49,17 @@
 MODULE_LICENSE("GPL");
 
 typedef struct {
-<<<<<<< HEAD
-	TfwSrvConn	*srv_conn;
-	unsigned long	hash;
-} TfwConnHashEnt;
-
-typedef struct {
-	TfwConnHashEnt	*chent;
-	int		conn_n;
-} TfwConnHash;
-
-/* The last item is used as the list terminator. */
-#define __HLIST_SZ(n)		((n) + 1)
-#define __HDATA_SZ(n)		(__HLIST_SZ(n) * sizeof(TfwConnHashEnt))
-=======
 	size_t			conn_n;
 	TfwServer		*srv;
-	TfwSrvConn		*conn[TFW_SRV_MAX_CONN];
-	unsigned long		hash[TFW_SRV_MAX_CONN];
+	TfwSrvConn		**conn;
+	unsigned long		*hash;
 } TfwHashSrv;
 
 typedef struct {
+	size_t			conn_n;
 	size_t			srv_n;
-	TfwHashSrv		srvs[TFW_SG_MAX_SRV];
+	TfwHashSrv		*srvs;
 } TfwHashSrvList;
->>>>>>> dfa12c90
-
-static int
-tfw_sched_hash_alloc_data(TfwSrvGroup *sg)
-{
-<<<<<<< HEAD
-	int conn_n = 0;
-	TfwServer *srv;
-	TfwConnHash *ch;
-
-	list_for_each_entry(srv, &sg->srv_list, list)
-		conn_n += srv->conn_n;
-
-	ch = kzalloc(sizeof(TfwConnHash) + __HDATA_SZ(conn_n), GFP_KERNEL);
-	if (!ch)
-		return -ENOMEM;
-
-	ch->chent = (TfwConnHashEnt *)(ch + 1);
-	ch->conn_n = conn_n;
-	sg->sched_data = ch;
-
-	return 0;
-=======
-	sg->sched_data = kzalloc(sizeof(TfwHashSrvList), GFP_KERNEL);
-	BUG_ON(!sg->sched_data);
->>>>>>> dfa12c90
-}
-
-static void
-tfw_sched_hash_free_data(TfwSrvGroup *sg)
-{
-	kfree(sg->sched_data);
-	sg->sched_data = NULL;
-}
 
 static unsigned long
 __calc_conn_hash(TfwServer *srv, size_t conn_idx)
@@ -136,55 +89,11 @@
 	return hash_long(hash ^ conn_idx, BITS_PER_LONG);
 }
 
-static void
-tfw_sched_hash_add_conn(TfwSrvGroup *sg, TfwServer *srv, TfwSrvConn *conn)
-{
-	size_t s, c;
-	TfwHashSrv *srv_cl;
-	TfwHashSrvList *sl = sg->sched_data;
-
-	BUG_ON(!sl);
-
-	for (s = 0; s < sl->srv_n; ++s)
-		if (sl->srvs[s].srv == srv)
-			break;
-	if (s == sl->srv_n) {
-		sl->srvs[s].srv = srv;
-		++sl->srv_n;
-		BUG_ON(sl->srv_n > TFW_SG_MAX_SRV);
-		srv->sched_data = &sl->srvs[s];
-	}
-
-	srv_cl = &sl->srvs[s];
-
-	for (c = 0; c < srv_cl->conn_n; ++c)
-		if (srv_cl->conn[c] == conn) {
-			TFW_WARN("sched_hash: Try to add existing connection,"
-				 " srv=%zu conn=%zu\n", s, c);
-			return;
-		}
-	srv_cl->conn[c] = conn;
-	srv_cl->hash[c] = __calc_conn_hash(srv, s * TFW_SRV_MAX_CONN + c);
-	++srv_cl->conn_n;
-	BUG_ON(srv_cl->conn_n > TFW_SRV_MAX_CONN);
-}
-
 static inline void
 __find_best_conn(TfwSrvConn **best_conn, TfwHashSrv *srv_cl,
 		 unsigned long *best_weight, unsigned long msg_hash)
 {
 	size_t i;
-<<<<<<< HEAD
-	TfwConnHash *ch = sg->sched_data;
-
-	BUG_ON(!ch);
-	for (i = 0; i < __HLIST_SZ(ch->conn_n); ++i) {
-		if (ch->chent[i].srv_conn)
-			continue;
-		ch->chent[i].srv_conn = srv_conn;
-		ch->chent[i].hash = __calc_conn_hash(srv, i);
-		return;
-=======
 
 	for (i = 0; i < srv_cl->conn_n; ++i) {
 		unsigned long curr_weight;
@@ -206,7 +115,6 @@
 			*best_weight = curr_weight;
 			*best_conn = conn;
 		}
->>>>>>> dfa12c90
 	}
 }
 
@@ -233,28 +141,9 @@
 static TfwSrvConn *
 tfw_sched_hash_get_sg_conn(TfwMsg *msg, TfwSrvGroup *sg)
 {
-<<<<<<< HEAD
-	unsigned long tries, msg_hash, curr_weight, best_weight = 0;
-	TfwSrvConn *best_srv_conn = NULL;
-	TfwConnHash *ch = sg->sched_data;
-	TfwConnHashEnt *chent;
-
-	msg_hash = tfw_http_req_key_calc((TfwHttpReq *)msg);
-	for (tries = 0; tries < __HLIST_SZ(ch->conn_n); ++tries) {
-		for (chent = ch->chent; chent->srv_conn; ++chent) {
-			if (unlikely(tfw_srv_conn_restricted(chent->srv_conn)
-				     || tfw_srv_conn_queue_full(chent->srv_conn)
-				     || !tfw_srv_conn_live(chent->srv_conn)))
-				continue;
-			curr_weight = msg_hash ^ chent->hash;
-			if (curr_weight > best_weight) {
-				best_weight = curr_weight;
-				best_srv_conn = chent->srv_conn;
-			}
-=======
+	TfwHashSrvList *sl = sg->sched_data;
 	unsigned long msg_hash;
-	unsigned long tries = TFW_SG_MAX_CONN;
-	TfwHashSrvList *sl = sg->sched_data;
+	unsigned long tries = sl->conn_n;;
 
 	BUG_ON(!sl);
 
@@ -268,7 +157,6 @@
 			TfwHashSrv *srv_cl = &sl->srvs[i];
 			__find_best_conn(&best_conn, srv_cl, &best_weight,
 					 msg_hash);
->>>>>>> dfa12c90
 		}
 		if (unlikely(!best_conn))
 			return NULL;
@@ -312,11 +200,105 @@
 	return NULL;
 }
 
+static void
+tfw_sched_hash_cleanup(TfwSrvGroup *sg)
+{
+	size_t si;
+	TfwHashSrvList *sl = sg->sched_data;
+
+	if (!sl)
+		return;
+
+	for (si = 0; si < sl->srv_n; ++si) {
+		if (sl->srvs[si].conn)
+			kfree(sl->srvs[si].conn);
+		if (sl->srvs[si].hash)
+			kfree(sl->srvs[si].hash);
+	}
+
+	kfree(sl);
+	sg->sched_data = NULL;
+}
+
+static void
+tfw_sched_hash_del_grp(TfwSrvGroup *sg)
+{
+	tfw_sched_hash_cleanup(sg);
+}
+
+static int
+tfw_sched_hash_add_grp(TfwSrvGroup *sg)
+{
+	int ret = -ENOMEM;
+	size_t size, si, ci;
+	unsigned int sum_conn_n;
+	TfwServer *srv;
+	TfwSrvConn *srv_conn;
+	TfwHashSrv *hsrv;
+	TfwHashSrvList *sl;
+
+	/*
+	 * Validate the number of servers in the group, and the number
+	 * of connections for each server.
+	 */
+	si = 0;
+	list_for_each_entry(srv, &sg->srv_list, list) {
+		ci = 0;
+		list_for_each_entry(srv_conn, &srv->conn_list, list)
+			++ci;
+		if (ci > srv->conn_n)
+			return -EINVAL;
+		++si;
+	}
+	if (si > sg->srv_n)
+		return -EINVAL;
+
+	size = sizeof(TfwHashSrvList) + sizeof(TfwHashSrv) * sg->srv_n;
+	if (!(sg->sched_data = kzalloc(size, GFP_KERNEL)))
+		return -ENOMEM;
+	sl = sg->sched_data;
+	sl->srvs = sg->sched_data + sizeof(TfwHashSrvList);
+	sl->srv_n = sg->srv_n;
+
+	sum_conn_n = 0;
+	hsrv = sl->srvs;
+	list_for_each_entry(srv, &sg->srv_list, list) {
+		size = sizeof(hsrv->conn[0]) * srv->conn_n;
+		if (!(hsrv->conn = kzalloc(size, GFP_KERNEL)))
+			goto cleanup;
+		size = sizeof(hsrv->hash[0]) * srv->conn_n;
+		if (!(hsrv->hash = kzalloc(size, GFP_KERNEL)))
+			goto cleanup;
+		ci = 0;
+		list_for_each_entry(srv_conn, &srv->conn_list, list) {
+			++sum_conn_n;
+			hsrv->conn[ci] = srv_conn;
+			hsrv->hash[ci++] = __calc_conn_hash(srv, sum_conn_n);
+		}
+		hsrv->conn_n = srv->conn_n;
+		hsrv->srv = srv;
+		srv->sched_data = hsrv;
+		++hsrv;
+	}
+	sl->conn_n = sum_conn_n;
+
+	return 0;
+
+cleanup:
+	tfw_sched_hash_cleanup(sg);
+	return ret;
+}
+
+static void
+tfw_sched_hash_add_conn(TfwSrvGroup *sg, TfwServer *srv, TfwSrvConn *conn)
+{
+}
+
 static TfwScheduler tfw_sched_hash = {
 	.name		= "hash",
 	.list		= LIST_HEAD_INIT(tfw_sched_hash.list),
-	.add_grp	= tfw_sched_hash_alloc_data,
-	.del_grp	= tfw_sched_hash_free_data,
+	.add_grp	= tfw_sched_hash_add_grp,
+	.del_grp	= tfw_sched_hash_del_grp,
 	.add_conn	= tfw_sched_hash_add_conn,
 	.sched_sg_conn	= tfw_sched_hash_get_sg_conn,
 	.sched_srv_conn	= tfw_sched_hash_get_srv_conn,
