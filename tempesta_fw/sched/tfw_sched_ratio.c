/**
 *              Tempesta FW
 *
 * Copyright (C) 2017-2018 Tempesta Technologies, Inc.
 *
 * This program is free software; you can redistribute it and/or modify
 * it under the terms of the GNU General Public License as published by
 * the Free Software Foundation; either version 2 of the License,
 * or (at your option) any later version.
 *
 * This program is distributed in the hope that it will be useful,
 * but WITHOUT ANY WARRANTY; without even the implied warranty of
 * MERCHANTABILITY or FITNESS FOR A PARTICULAR PURPOSE.
 * See the GNU General Public License for more details.
 *
 * You should have received a copy of the GNU General Public License along
 * with this program; if not, write to the Free Software Foundation, Inc.,
 * 59 Temple Place - Suite 330, Boston, MA 02111-1307, USA.
 */
#include <linux/kernel.h>
#include <linux/module.h>
#include <linux/sort.h>

#include "tempesta_fw.h"
#include "apm.h"
#include "log.h"
#include "server.h"
#include "http.h"

MODULE_AUTHOR(TFW_AUTHOR);
MODULE_DESCRIPTION("Tempesta Ratio Scheduler");
MODULE_VERSION("0.1.2");
MODULE_LICENSE("GPL");

#define TFW_SCHED_RATIO_INTVL	(HZ / 20)	/* The timer periodicity. */

/**
 * Individual upstream server descriptor.
 *
 * Connections may go up or down during failover process.
 * Only fully established connections are considered by scheduler.
 *
 * @rcu		- RCU control structure.
 * @srv		- pointer to server structure.
 * @conn	- list of pointers to server connection structures.
 * @counter	- monotonic counter for choosing the next connection.
 * @conn_n	- number of connections to server.
 * @seq		- current sequence number for APM stats.
 */
typedef struct {
	struct rcu_head		rcu;
	TfwServer		*srv;
	TfwSrvConn		**conn;
	atomic64_t		counter;
	size_t			conn_n;
	unsigned int		seq;
} TfwRatioSrvDesc;

/**
 * Individual server data for scheduler.
 *
 * @sdidx	- index of server descriptor this data is for.
 * @weight	- server weight.
 * @cratio	- current server ratio.
 * @oratio	- original server ratio.
 */
typedef struct {
	size_t		sdidx;
	unsigned int	weight;
	unsigned int	cratio;
	unsigned int	oratio;
} TfwRatioSrvData;

/**
 * Scheduler iteration data.
 *
 * @lock	- must be in the same cache line for faster operations.
 * @csidx	- index of current server data entry.
 * @reidx	- index of next server data entry which ratio we need
 *		  to reset, or @srv_n if no resetting is needed.
 * @riter	- ratio iteration, indicates the number of times we need
 *		  to choose all servers before the current one until we
 *		  can choose the current server.
 * @crsum	- current sum of all ratios, used to avoid scanning the
 *		  list of servers with fully zeroed ratios.
 * @orsum	- original sum of all ratios, used to reset @crsum.
 */
typedef struct {
	spinlock_t	lock;
	size_t		csidx;
	size_t		reidx;
	unsigned int	riter;
	unsigned long	crsum;
	unsigned long	orsum;
} TfwRatioSchData;

/**
 * Historic (past) data unit for an individual upstream server.
 *
 * @cnt		- count of timer function invocations.
 * @rtt		- RTT from APM in msecs.
 */
typedef struct {
	unsigned long	cnt;
	unsigned long	rtt;
} TfwRatioHstUnit;

/**
 * Historic (past) data set for an individual upstream server.
 * This is the data set for simple linear regression calculation.
 *
 * @coeff_a		- coefficient for rtt = coeff_a + coeff_b * cnt + eps.
 * @coeff_b		- coefficient for rtt = coeff_a + coeff_b * cnt + eps.
 * @cnt_avg		- average cnt value.
 * @rtt_avg		- average rtt value.
 * @cnt_rtt_avg		- avg(cnt * rtt).
 * @cnt_avg_rtt_avg	- avg(cnt) * avg(rtt).
 * @cnt_sq_avg		- avg(cnt * cnt).
 * @cnt_avg_sq		- avg(cnt) * avg(cnt).
 * @hist		- array of history data units.
 */
typedef struct {
	long		coeff_a;
	long		coeff_b;
	long		cnt_avg;
	long		rtt_avg;
	long		cnt_rtt_avg;
	long		cnt_avg_rtt_avg;
	long		cnt_sq_avg;
	long		cnt_avg_sq;
	TfwRatioHstUnit	*hist;
} TfwRatioHstDesc;

/**
 * Historic (past) data for predictive scheduler.
 *
 * @ahead	- predict for this number of @intvl ahead.
 * @slot_n	- total number of slots for past data.
 * @counter	- slot that is available for storing past data.
 * @hstdesc	- past data for each server (@hstdesc[@srv_n]).
 */
typedef struct {
	unsigned int	ahead;
	size_t		slot_n;
	unsigned long	counter;
	TfwRatioHstDesc	*hstdesc;
} TfwRatioHstData;

/**
 * The main Ratio Scheduler data structure.
 *
 * All servers, either dead or live, are present in the list during
 * the whole run-time. That may change in the future.
 *
 * @rcu		- RCU control structure.
 * @srvdata	- scheduler data specific to each server in the group.
 * @schdata	- scheduler data common to all servers in the group.
 */
typedef struct {
	struct rcu_head		rcu;
	TfwRatioSrvData		*srvdata;
	TfwRatioSchData		schdata;
} TfwRatioData;

/**
 * The main structure for the group.
 *
 * @rcu		- RCU control structure.
 * @srv_n	- number of upstream servers.
 * @psidx	- APM pstats[] value index for dynamic ratios.
 * @intvl	- interval for re-arming the timer.
 * @rearm	- indicates if the timer can be re-armed.
 * @timer	- periodic timer for dynamic APM data.
 * @hstdata	- historic data for predictive scheduler.
 * @srvdesc	- array of upstream server descriptors.
 * @rtodata	- pointer to the currently used scheduler data.
 */
typedef struct {
	struct rcu_head		rcu;
	size_t			srv_n;
	size_t			psidx;
	unsigned int		intvl;
	atomic_t		rearm;
	struct timer_list	timer;
	TfwRatioHstData		*hstdata;
	TfwRatioSrvDesc		*srvdesc;
	TfwRatioData __rcu	*rtodata;
} TfwRatio;

/**
 * Swap two server data entries. Required for sorting by sort().
 */
static void
tfw_sched_ratio_srvdata_swap(void *lhs, void *rhs, int size)
{
	TfwRatioSrvData *lhs_data = (TfwRatioSrvData *)lhs;
	TfwRatioSrvData *rhs_data = (TfwRatioSrvData *)rhs;
	TfwRatioSrvData tmp = *lhs_data;
	*lhs_data = *rhs_data;
	*rhs_data = tmp;
}

/**
 * Sort server data entries by ratio in descending order. Entries
 * with higher ratios are moved towards the start of the array.
 */
static int
tfw_sched_ratio_srvdata_cmp(const void *lhs, const void *rhs)
{
	unsigned int lhs_ratio = ((const TfwRatioSrvData *)lhs)->oratio;
	unsigned int rhs_ratio = ((const TfwRatioSrvData *)rhs)->oratio;

	return (rhs_ratio < lhs_ratio) ? -1 : (rhs_ratio > lhs_ratio);
}

/**
 * Calculate and set up ratios for each server in the group.
 *
 * Return 0 if done with the ratios.
 * Return a non-zero value if additional actions are needed.
 */
static int
tfw_sched_ratio_calc(TfwRatio *ratio, TfwRatioData *rtodata,
		     unsigned long sum_wgt, size_t max_val_idx,
		     size_t *arg_ovidx)
{
	size_t si, one_val_idx;
	unsigned int diff, max_wgt, oratio;
	unsigned long unit, sum_ratio = 0;
	TfwRatioSrvData *srvdata = rtodata->srvdata;
	TfwRatioSchData *schdata = &rtodata->schdata;

	/* Set up the common part of scheduler data. */
	schdata->csidx = 0;
	schdata->riter = 1;
	schdata->reidx = ratio->srv_n;

	/*
	 * Calculate each server's ratio using the following formula:
	 * unit = (MAX_WEIGHT + SRV_NUM) * MAX_WEIGHT / sum(weight);
	 * ratio[i] = unit * weight[i] / MAX_WEIGHT;
	 *
	 * See if all calculated ratios are the same. Set scheduler data.
	 */
	diff = one_val_idx = 0;
	max_wgt = srvdata[max_val_idx].weight;
	unit = ((max_wgt + ratio->srv_n) * max_wgt) / sum_wgt;
	for (si = 0; si < ratio->srv_n; ++si) {
		oratio = (unit * srvdata[si].weight) / max_wgt ? : 1;
		srvdata[si].cratio = srvdata[si].oratio = oratio;
		diff |= (oratio != srvdata[0].oratio);
		sum_ratio += oratio;
		if ((oratio == 1) && !one_val_idx)
			one_val_idx = si;
	}
	schdata->crsum = schdata->orsum = sum_ratio;

	/* Return the index of server data entry with value of 1. */
	*arg_ovidx = one_val_idx;

	return diff;
}

/*
 * Calculate and set up ratios for each server in a group based on
 * weights that are statically defined in the configuration file.
 */
static void
tfw_sched_ratio_calc_static(TfwRatio *ratio, TfwRatioData *rtodata)
{
	unsigned long sum_wgt;
	unsigned int diff;
	size_t si, max_val_idx, one_val_idx;
	TfwRatioSrvDesc *srvdesc = ratio->srvdesc;
	TfwRatioSrvData *srvdata = rtodata->srvdata;

	/*
	 * Collect server weights from the configuration. Calculate the
	 * sum of server's weights in the group. Remember the index of
	 * server data entry with maximum weight. That same entry will
	 * also have the maximum ratio. See if all weights in the group
	 * are the same.
	 */
	sum_wgt = diff = max_val_idx = 0;
	for (si = 0; si < ratio->srv_n; ++si) {
		unsigned int weight = srvdesc[si].srv->weight;
		srvdata[si].sdidx = si;
		srvdata[si].weight = weight;
		srvdata[si].cratio = srvdata[si].oratio = 1;
		if (srvdata[max_val_idx].weight < weight)
			max_val_idx = si;
		sum_wgt += weight;
		diff |= (weight != srvdata[0].weight);
	}

	/*
	 * If all server weights are the same, then there's no need to
	 * do anything else. Set up all ratios to 1 and be done with it.
	 */
	if (!diff) {
		TfwRatioSchData *schdata = &rtodata->schdata;

		/* Set up the common part of scheduler data. */
		schdata->csidx = 0;
		schdata->riter = 1;
		schdata->reidx = ratio->srv_n;

		schdata->crsum = schdata->orsum = ratio->srv_n;
	}

	/* Calculate ratios based on different weights of servers. */
	if (!tfw_sched_ratio_calc(ratio, rtodata, sum_wgt,
				  max_val_idx, &one_val_idx))
		return;

	/* Sort server data entries by ratio in descending order. */
	sort(srvdata, ratio->srv_n, sizeof(srvdata[0]),
	     tfw_sched_ratio_srvdata_cmp, tfw_sched_ratio_srvdata_swap);
}

/**
 * Calculate ratios for each server in a group based on dynamic data.
 *
 * Latest dynamic data is provided by APM module and represent RTT values
 * for each server in a group. Ratios are calculated on those RTT values.
 * However that way the ratios do not represent the real weight of each
 * server. A bigger RTT value leads to a bigger ratio, while in fact that
 * server is less favorable and should have a lesser, NOT bigger weight.
 *
 * Based on ratios calculated from RTT values, the algorithm here adjusts
 * that and assigns a correct ratio to each server in the group.
 *
 * 1. If the minimal calculated ratio is 1, then find entries that have
 *    ratio of 1, and set them up with the weight and ratio of an entry
 *    with maximum calculated ratio. Likewise, set up entries with the
 *    maximum calculated ratio with weight and ratio of an entry with
 *    ratio of 1.
 *    For example, this is after the calculation of ratios:
 *    sdidx:   1   2   3   4   5   6   7   8   9   10
 *    ratio:   10  5   1   30  1   25  1   60  15  50
 *    After this step the result will be:
 *    sdidx:   1   2   3   4   5   6   7   8   9   10
 *    ratio:   10  5   60  30  60  25  60  1   15  50
 *
 * 2. Sort the resulting array by ratio in descending order as required
 *    by the scheduling algorithm. The result will be as follows:
 *    sdidx:   7   5   3   10   4   6   9   1   2   8
 *    ratio:   60  60  60  50   30  25  15  10  5   1
 *
 * 3. Select the part of the array that omits entries from step 1 if any.
 *    Those are entries at the start and at the end of the array. Reverse
 *    the sequence of server descriptor indices in that part of the array.
 *    The resulting pairing of servers to ratios is the target. Servers
 *    with a lesser RTT are assigned a larger ratio. Servers with a larger
 *    RTT are assigned a lesser ratio. The result will be as follows:
 *    sdidx:   7   5   3   2   1   9   6   4   10   8
 *    ratio:   60  60  60  50  30  25  15  10   5   1
 */
static void
__tfw_sched_ratio_calc_dynamic(TfwRatio *ratio, TfwRatioData *rtodata,
			       unsigned long sum_wgt, size_t max_val_idx)
{
	size_t si, one_val_idx, left = 0, right = 0;
	unsigned int max_ratio, has_one_val;
	TfwRatioSrvData *srvdata = rtodata->srvdata;

	/* Calculate ratios based on server RTT values. */
	if (!tfw_sched_ratio_calc(ratio, rtodata, sum_wgt,
				  max_val_idx, &one_val_idx))
		return;

	/*
	 * It's guaranteed here that NOT all calculated ratio values are
	 * equal. See if there are ratio values that equal to 1. If so,
	 * do actions described in step 1 in the function's description.
	 * Adjust the sum of ratios that is changed in this procedure.
	 */
	has_one_val = (srvdata[one_val_idx].oratio == 1);

	if (has_one_val) {
		unsigned long orsum = rtodata->schdata.orsum;
		TfwRatioSrvData sdent_one = srvdata[one_val_idx];
		TfwRatioSrvData sdent_max = srvdata[max_val_idx];

		/* Save maximum ratio value for future use. */
		max_ratio = srvdata[max_val_idx].oratio;

		for (si = 0; si < ratio->srv_n; ++si) {
			if (srvdata[si].oratio == 1) {
				srvdata[si].weight = sdent_max.weight;
				srvdata[si].oratio =
				srvdata[si].cratio = sdent_max.oratio;
				orsum += sdent_max.oratio - 1;
			} else if (srvdata[si].oratio == sdent_max.oratio) {
				srvdata[si].weight = sdent_one.weight;
				srvdata[si].oratio =
				srvdata[si].cratio = sdent_one.oratio;
				orsum -= sdent_max.oratio - 1;
			}
		}
		rtodata->schdata.crsum = rtodata->schdata.orsum = orsum;
	}

	/* Sort server data entries by ratio in descending order. */
	sort(srvdata, ratio->srv_n, sizeof(srvdata[0]),
	     tfw_sched_ratio_srvdata_cmp, tfw_sched_ratio_srvdata_swap);

	/*
	 * Do actions described in step 3 in the function's description.
	 * Select the part of the array that omits entries from step 1
	 * if there are any. Those are entries at the start and at the
	 * end of the array. Reverse the sequence of server descriptor
	 * indices in that part of the array.
	 */
	if (!has_one_val) {
		left = 0;
		right = ratio->srv_n - 1;
	} else {
		for (si = 0; si < ratio->srv_n; ++si)
			if (srvdata[si].oratio == max_ratio) {
				left = si + 1;
			} else if (srvdata[si].oratio == 1) {
				right = si - 1;
				break;
			}
	}
	while (left < right) {
		size_t left_sdidx = srvdata[left].sdidx;
		srvdata[left++].sdidx = srvdata[right].sdidx;
		srvdata[right--].sdidx = left_sdidx;
	}

	return;
}

/**
 * Get specific server's data (RTT) from the APM module.
 *
 * While all stats values are returned by the APM, only one specific
 * value is taken as the current RTT. That is the configured value,
 * one of MIN, MAX, AVG, or a specific percentile.
 *
 * Return 0 if there is no new APM data.
 * Return a non-zero value otherwise.
 *
 * TODO: The following cases should be considered.
 * 1. It's possible that the actual stats values calculated by the APM
 *    module did not change. However, the APM doesn't know of that and
 *    just reports that the values may have changed. It would be great
 *    to catch that and avoid the recalculation of ratios in some cases.
 * 2. Depending on specific RTT value a small deviation from the previous
 *    value might be acceptable. That should not cause a recalculation
 *    of ratio.
 * 3. A typical case is that only a handful of servers misbehave in
 *    a large group of servers. Is there a way to detect that and do
 *    a partial recalculation of ratios?
 */
static inline int
__tfw_sched_ratio_get_rtt(size_t si, TfwRatio *ratio, TfwRatioData *rtodata)
{
	unsigned int recalc;
	unsigned int val[ARRAY_SIZE(tfw_pstats_ith)] = { 0 };
	TfwPrcntlStats pstats = {
		.ith = tfw_pstats_ith,
		.val = val,
		.psz = ARRAY_SIZE(tfw_pstats_ith)
	};
	TfwRatioSrvData *srvdata = rtodata->srvdata;
	TfwRatioSrvDesc *srvdesc = ratio->srvdesc;

	pstats.seq = srvdesc[si].seq;
	recalc = tfw_apm_stats(srvdesc[si].srv->apmref, &pstats);
	srvdesc[si].seq = pstats.seq;

	srvdata[si].sdidx = si;
	srvdata[si].weight = pstats.val[ratio->psidx] ? : 1;

	return recalc;
}

/**
 * Calculate ratios for each server in a group based on dynamic data.
 * Latest dynamic data is provided by APM module and represent RTT values
 * for each server in a group. Ratios are calculated on those RTT values.
 *
 * The function runs periodically on timer and provides the data that is
 * used by the ratio scheduler for outgoing requests.
 */
static void
tfw_sched_ratio_calc_dynamic(TfwRatio *ratio, TfwRatioData *rtodata)
{
	size_t si, max_val_idx = 0;
	unsigned long sum_wgt = 0;
	TfwRatioSrvData *srvdata = rtodata->srvdata;

	/*
	 * Calculate the sum of server's weights in the group. Remember
	 * the index of server data entry with maximum weight. That same
	 * entry will also have the maximum ratio.
	 */
	for (si = 0; si < ratio->srv_n; ++si) {
		__tfw_sched_ratio_get_rtt(si, ratio, rtodata);
		if (srvdata[max_val_idx].weight < srvdata[si].weight)
			max_val_idx = si;
		sum_wgt += srvdata[si].weight;
	}

	__tfw_sched_ratio_calc_dynamic(ratio, rtodata, sum_wgt, max_val_idx);
}

/**
 * Calculate ratios for each server in a group based on predicted values
 * derived from dynamic data. The dynamic data is provided by APM module
 * and represent RTT values for each server in a group. The RTT values
 * are collected within a latest period of time (time window) and then
 * used to predict the future RTT values that will be in action until
 * the next run of this function. Server ratios are calculated on those
 * predicted RTT values.
 *
 * A simple linear regression calculation on a sliding data window is
 * used to predict future RTT values for each server. @rtt is an RTT
 * value from APM, and @cnt is the current number of invocations of
 * this timer function (every @intvl msecs). Essentially, @cnt is
 * a measure of time.
 *
 * The POC (proof of concept) implementation of this algorithm can be
 * found in t/unit/user_space/slr.cc. @cnt corresponds to @x in the POC,
 * and @rtt corresponds to @y.
 *
 * The function runs periodically on timer and provides the data that
 * is used by the ratio scheduler for outgoing requests.
 */
static void
tfw_sched_ratio_calc_predict(TfwRatio *ratio, TfwRatioData *rtodata)
{
	static const long MUL = 1000;
	int ni, sz;
	size_t si, max_val_idx;
	unsigned long sum_wgt;
	long cnt, rtt, ahead, prediction;
	TfwRatioHstData *hstdata = ratio->hstdata;
	TfwRatioSrvData *srvdata = rtodata->srvdata;

	ni = hstdata->counter % hstdata->slot_n;
	cnt = hstdata->counter * MUL;
	ahead = hstdata->counter + hstdata->ahead;

	sum_wgt = max_val_idx = 0;
	for (si = 0; si < ratio->srv_n; ++si) {
		TfwRatioHstDesc *hd = &hstdata->hstdesc[si];

		__tfw_sched_ratio_get_rtt(si, ratio, rtodata);

		rtt = srvdata[si].weight * MUL;

		/*
		 * The calculations are slightly different for the case
		 * in the beginning where there's insufficient data for
		 * a whole window into the historic data set.
		 */
		if (unlikely(hstdata->counter < hstdata->slot_n)) {
			sz = ni + 1;
			hd->cnt_avg = (hd->cnt_avg * ni + cnt) / sz;
			hd->rtt_avg = (hd->rtt_avg * ni + rtt) / sz;
			hd->cnt_rtt_avg =
				(hd->cnt_rtt_avg * ni + cnt * rtt) / sz;
			hd->cnt_avg_rtt_avg = hd->cnt_avg * hd->rtt_avg;
			hd->cnt_sq_avg =
				(hd->cnt_sq_avg * ni + cnt * cnt) / sz;
			hd->cnt_avg_sq = hd->cnt_avg * hd->cnt_avg;
		} else {
			long h_cnt = hd->hist[ni].cnt;
			long h_rtt = hd->hist[ni].rtt;
			sz = hstdata->slot_n;
			hd->cnt_avg = hd->cnt_avg - (h_cnt - cnt) / sz;
			hd->rtt_avg = hd->rtt_avg - (h_rtt - rtt) / sz;
			hd->cnt_rtt_avg = hd->cnt_rtt_avg
					  - (h_cnt * h_rtt - cnt * rtt) / sz;
			hd->cnt_avg_rtt_avg = hd->cnt_avg * hd->rtt_avg;
			hd->cnt_sq_avg = hd->cnt_sq_avg
					 - (h_cnt * h_cnt - cnt * cnt) / sz;
			hd->cnt_avg_sq = hd->cnt_avg * hd->cnt_avg;
		}

		hd->hist[ni].cnt = cnt;
		hd->hist[ni].rtt = rtt;

		if (hd->cnt_sq_avg == hd->cnt_avg_sq) {
			hd->coeff_a = 0;
			hd->coeff_b = hd->cnt_avg
				    ? hd->rtt_avg / hd->cnt_avg : 1;
		} else {
			hd->coeff_b = (hd->cnt_rtt_avg - hd->cnt_avg_rtt_avg)
				      / (hd->cnt_sq_avg - hd->cnt_avg_sq);
			hd->coeff_a = (hd->rtt_avg - hd->coeff_b * hd->cnt_avg)
				      / MUL;
		}

		prediction = hd->coeff_a + hd->coeff_b * ahead;
		srvdata[si].weight = prediction <= 0 ? 1 : prediction;

		if (srvdata[max_val_idx].weight < srvdata[si].weight)
			max_val_idx = si;
		sum_wgt += srvdata[si].weight;
	}

	++hstdata->counter;

	__tfw_sched_ratio_calc_dynamic(ratio, rtodata, sum_wgt, max_val_idx);
}

/**
 * Get and set up a new ratio data entry.
 */
static TfwRatioData *
tfw_sched_ratio_rtodata_get(TfwRatio *ratio)
{
	size_t size;
	TfwRatioData *rtodata;

	size = sizeof(TfwRatioData) + sizeof(TfwRatioSrvData) * ratio->srv_n;
	if (!(rtodata = kmalloc(size, GFP_ATOMIC)))
		return NULL;
	rtodata->srvdata = (TfwRatioSrvData *)(rtodata + 1);
	spin_lock_init(&rtodata->schdata.lock);

	return rtodata;
}

/**
 * Release a ratio data entry that is no longer used.
 */
static void
tfw_sched_ratio_rtodata_put(struct rcu_head *rcup)
{
	TfwRatioData *rtodata = container_of(rcup, TfwRatioData, rcu);
	kfree(rtodata);
}

/**
 * Calculate the latest ratios for each server in the group in real time.
 *
 * RCU is used to avoid locks. When recalculation is in order, the new
 * data is placed in a new allocated entry. The new entry is seamlessly
 * set as the current entry by using RCU. The formerly active entry is
 * released in due time when all users of it are done and gone.
 */
static void
tfw_sched_ratio_calc_tmfn(TfwRatio *ratio,
			  void (*calc_fn)(TfwRatio *, TfwRatioData *))
{
	TfwRatioData *crtodata, *nrtodata;

	/*
	 * Get a new ratio data entry. Usually, if unsuccessful, that's
	 * not a big deal. Scheduling of upstream servers will continue
	 * to run on currently active data. However, the lack of memory
	 * is a critical issue in itself.
	 */
	if (!(nrtodata = tfw_sched_ratio_rtodata_get(ratio))) {
		TFW_ERR("Sched ratio: Insufficient memory\n");
		goto rearm;
	}

	/* Calculate dynamic ratios. */
	calc_fn(ratio, nrtodata);

	/*
	 * Substitute the current ratio data entry with the new one for
	 * the scheduler. The former entry will be released when there
	 * are no users of it. Use the faster non-lazy RCU.
	 */
	crtodata = ratio->rtodata;
	rcu_assign_pointer(ratio->rtodata, nrtodata);
	call_rcu_bh(&crtodata->rcu, tfw_sched_ratio_rtodata_put);

rearm:
	smp_mb();
	if (atomic_read(&ratio->rearm))
		mod_timer(&ratio->timer, jiffies + ratio->intvl);
}

/**
 * Periodic function for Dynamic Ratio Scheduler.
 */
static void
tfw_sched_ratio_dynamic_tmfn(unsigned long tmfn_data)
{
	tfw_sched_ratio_calc_tmfn((TfwRatio *)tmfn_data,
				   tfw_sched_ratio_calc_dynamic);
}

/**
 * Periodic function for Predictive Ratio Scheduler.
 */
static void
tfw_sched_ratio_predict_tmfn(unsigned long tmfn_data)
{
	tfw_sched_ratio_calc_tmfn((TfwRatio *)tmfn_data,
				   tfw_sched_ratio_calc_predict);
}

/*
 * Determine if it's the turn of the server described by the server
 * data entry at index @csidx.
 *
 * It's the turn of server at @csidx if sums of ratios to the left and
 * to the right of this entry are proportional to the current iteration.
 * As the scheduler algorithm moves forward, the sum of ratios on the
 * left side decreases. When a server is selected, its current ratio
 * is decremented, so the sum of ratios decreases by 1 as well.
 *
 * With that in mind, ratios that have a huge difference should not be
 * specified for servers in the same group. A decrement of a huge sum
 * would be too insignificant to affect the scheduling algorithm. Thus
 * weights like { 10, 1 } make more sense than weights like { 1000, 10 }.
 * Requests are distributed proportionally in both cases, but significant
 * bursts are possible in the first case.
 *
 * TODO: The algorithm may and should be improved.
 */
static inline bool
tfw_sched_ratio_is_srv_turn(TfwRatio *ratio, TfwRatioData *rtodata, size_t csidx)
{
	unsigned long headsum2, tailsum2;
	TfwRatioSrvData *srvdata = rtodata->srvdata;
	TfwRatioSchData *schdata = &rtodata->schdata;

	if (!csidx)
		return true;

	headsum2 = (srvdata[0].cratio + srvdata[csidx - 1].cratio) * csidx;
	tailsum2 = (srvdata[csidx].cratio
		    + (srvdata[ratio->srv_n - 1].cratio
		       ? : srvdata[ratio->srv_n - 1].oratio))
		   * (ratio->srv_n - csidx);

	return tailsum2 * schdata->riter > headsum2;
}

/*
 * Get the index of the next server descriptor.
 *
 * The array of server data entries used by the algorithm must be sorted
 * by ratio in descending order, with the higher weight entries moved
 * towards the start of the array.
 *
 * For concurrent use the algorithm is synchronized by a plain spin lock.
 * A lock-free implementation of the algorithm as it is would require too
 * many atomic operations including CMPXCHG and checking loops. It seems
 * that it won't give any advantage.
 */
static TfwRatioSrvDesc *
tfw_sched_ratio_next_srv(TfwRatio *ratio, TfwRatioData *rtodata)
{
	size_t csidx;
	TfwRatioSrvData *srvdata = rtodata->srvdata;
	TfwRatioSchData *schdata = &rtodata->schdata;

	/* Start with server that has the highest ratio. */
	spin_lock(&schdata->lock);
retry:
	csidx = schdata->csidx;
	if (!srvdata[csidx].cratio) {
		/*
		 * The server's counter (current ratio) is depleted, but
		 * the server is not due yet for re-arming. Don't choose
		 * this server. This is a likely branch for ratios like
		 * { N, 1, 1, 1, ... } where N > 1 at some point. This
		 * is not the case if all server weights (and therefore
		 * ratios) were specified as 1. In that case it's down
		 * to plain round-robin.
		 */
		if (schdata->reidx != csidx) {
			++schdata->csidx;
			if (schdata->csidx == ratio->srv_n) {
				schdata->csidx = 0;
				schdata->riter = 1;
			}
			goto retry;
		}
		srvdata[csidx].cratio = srvdata[csidx].oratio;
		++schdata->reidx;
		/* Fall through */
	}
	/*
	 * If it's the turn of the current server then take off a point
	 * from the server's current ratio (decrement it). Then prepare
	 * for the next time this function is called. If ratios of all
	 * servers got down to zero, then reset everything and start
	 * from the beginning. Otherwise, if it's the last server in
	 * the group, then also start from the beginning, but do not
	 * reset as it's been reset already (make sure of that).
	 */
	if (likely(tfw_sched_ratio_is_srv_turn(ratio, rtodata, csidx))) {
		--srvdata[csidx].cratio;
		if (unlikely(!--schdata->crsum)) {
			schdata->csidx = 0;
			schdata->riter = 1;
			schdata->crsum = schdata->orsum;
			schdata->reidx = 0;
		} else if (unlikely(++schdata->csidx == ratio->srv_n)) {
			BUG_ON(schdata->reidx != ratio->srv_n);
			schdata->csidx = 0;
			schdata->riter = 1;
		}
		spin_unlock(&schdata->lock);
		return ratio->srvdesc + srvdata[csidx].sdidx;
	}
	/*
	 * This is not the turn of the current server. Start
	 * a new iteration from the server with highest ratio.
	 */
	schdata->csidx = 0;
	++schdata->riter;
	goto retry;
}

/*
 * Find an available connection to the server described by @srvdesc.
 * Consider the following restrictions:
 * 1. connection is not in recovery mode.
 * 2. connection's queue is not be full.
 * 3. connection doesn't have active non-idempotent requests.
 *
 * The restriction #3 is controlled by @skipnip and can be removed
 * to get a wider selection of available connections.
 */
static inline TfwSrvConn *
__sched_srv(TfwRatioSrvDesc *srvdesc, int skipnip, int *nipconn)
{
	size_t ci;

	for (ci = 0; ci < srvdesc->conn_n; ++ci) {
		unsigned long idxval = atomic64_inc_return(&srvdesc->counter);
		TfwSrvConn *srv_conn = srvdesc->conn[idxval % srvdesc->conn_n];

		if (unlikely(tfw_srv_conn_restricted(srv_conn)
			     || tfw_srv_conn_queue_full(srv_conn)))
			continue;
		if (skipnip && tfw_srv_conn_hasnip(srv_conn)) {
			if (likely(tfw_srv_conn_live(srv_conn)))
				++(*nipconn);
			continue;
		}
		if (likely(tfw_srv_conn_get_if_live(srv_conn)))
			return srv_conn;
	}

	return NULL;
}

/**
 * Same as @tfw_sched_ratio_sched_sg_conn(), but schedule a connection
 * to a specific server in a group.
 */
static TfwSrvConn *
tfw_sched_ratio_sched_srv_conn(TfwMsg *msg, TfwServer *srv)
{
	int skipnip = 1, nipconn = 0;
	TfwRatioSrvDesc *srvdesc;
	TfwSrvConn *srv_conn = NULL;

<<<<<<< HEAD
	/*
	 * Bypass the suspend checking if connection is needed for
	 * helth monitoring of backend server.
	 */
	if (!(((TfwHttpReq *)msg)->flags & TFW_HTTP_HMONITOR)
	    && tfw_srv_suspended(srv))
		return NULL;

	rcu_read_lock();
	srvdesc = rcu_dereference(srv->sched_data);
=======
	rcu_read_lock_bh();
	srvdesc = rcu_dereference_bh(srv->sched_data);
>>>>>>> a33aa99c
	if (unlikely(!srvdesc))
		goto done;

rerun:
	if ((srv_conn = __sched_srv(srvdesc, skipnip, &nipconn)))
		goto done;
	if (skipnip && nipconn) {
		skipnip = 0;
		goto rerun;
	}
done:
	rcu_read_unlock_bh();
	return srv_conn;
}

/**
 * On each subsequent call the function returns the next available
 * connection to one of the servers in the group. Connections to a
 * server are rotated in pure round-robin fashion.
 *
 * A server is chosen according to its current weight that can be
 * either static or dynamic. Servers with greater weight are chosen
 * more often than servers with lesser weight.
 *
 * Dead connections and servers w/o live connections are skipped.
 * Initially, connections with non-idempotent requests are also skipped
 * in attempt to increase throughput. However, if all live connections
 * contain a non-idempotent request, then re-run the algorithm and get
 * the first live connection they way it is usually done.
 *
 * Ratio scheduler must be the fastest scheduler. Also, it's essential
 * to maintain a completely fair distribution of requests to servers
 * according to servers weights.
 */
static TfwSrvConn *
tfw_sched_ratio_sched_sg_conn(TfwMsg *msg, TfwSrvGroup *sg)
{
	unsigned int attempts, skipnip = 1, nipconn = 0;
	TfwRatio *ratio;
	TfwRatioSrvDesc *srvdesc;
	TfwSrvConn *srv_conn;
	TfwRatioData *rtodata;

	rcu_read_lock_bh();
	ratio = rcu_dereference_bh(sg->sched_data);
	if (unlikely(!ratio)) {
		rcu_read_unlock_bh();
		return NULL;
	}

	rtodata = rcu_dereference_bh(ratio->rtodata);
	BUG_ON(!rtodata);
rerun:
	/*
	 * Try servers in a group according to their ratios. Attempt to
	 * schedule a connection that is not under a set of restrictions.
	 *
	 * NOTE: The way the algorithm works, same server may be chosen
	 * multiple times in a row, even if that's the server where all
	 * connections were under restrictions for one reason or another.
	 * The idea is that the conditions for server's connections may
	 * change any time, and so the next time one or more connections
	 * to the same server will not be restricted.
	 * Also, servers are chosen concurrently, so a particular thread
	 * may not be able to probe all servers in a group.
	 *
	 * These properties suggest that a limit is needed on the number
	 * of attempts to find the right connection. This limit appears
	 * to be purely empirical.
	 *
	 * A tricky issue here is that the algorithm assumes two passes.
	 * One runs under full set of restrictions, and the other runs
	 * under restrictions that are slightly relaxed. It's likely
	 * that servers probed in these two passes are not the same.
	 *
	 * It doesn't make sense to do lots of attempts. If a suitable
	 * connection can not be found after multiple attempts, then
	 * something is wrong with one or more upstream servers in
	 * this group. Spinning in the loop here would just aggravate
	 * the issue on Tempesta's side.
	 */
	attempts = ratio->srv_n;
	while (attempts--) {
		srvdesc = tfw_sched_ratio_next_srv(ratio, rtodata);
		if (tfw_srv_suspended(srvdesc->srv))
			continue;

		if ((srv_conn = __sched_srv(srvdesc, skipnip, &nipconn))) {
			rcu_read_unlock_bh();
			return srv_conn;
		}
	}
	/* Relax the restrictions and re-run the search cycle. */
	if (skipnip && nipconn) {
		skipnip = 0;
		goto rerun;
	}

	rcu_read_unlock_bh();
	return NULL;
}

/**
 * Release Ratio Scheduler data from a server group.
 */
static void
tfw_sched_ratio_cleanup(TfwRatio *ratio)
{
	size_t si;

	/* Data that is shared between pool entries. */
	for (si = 0; si < ratio->srv_n; ++si)
		kfree(ratio->srvdesc[si].conn);

	kfree(ratio->hstdata);
	kfree(ratio->rtodata);

	kfree(ratio);
}

static void
tfw_sched_ratio_cleanup_rcu_cb(struct rcu_head *rcu)
{
	TfwRatio *ratio = container_of(rcu, TfwRatio, rcu);
	tfw_sched_ratio_cleanup(ratio);
}

/**
 * Delete a server group from Ratio Scheduler.
 */
static void
tfw_sched_ratio_del_grp(TfwSrvGroup *sg)
{
	TfwRatio *ratio = rcu_dereference_bh_check(sg->sched_data, 1);
	TfwServer *srv;

	RCU_INIT_POINTER(sg->sched_data, NULL);
	list_for_each_entry(srv, &sg->srv_list, list) {
		WARN_ON_ONCE(rcu_dereference_bh_check(srv->sched_data, 1)
			     && !ratio);
		RCU_INIT_POINTER(srv->sched_data, NULL);
	}
	if (!ratio)
		return;
	/*
	 * Make sure the timer doesn't re-arms itself. This
	 * also ensures that no more RCU callbacks are created.
	 */
	if (sg->flags & (TFW_SG_F_SCHED_RATIO_DYNAMIC
			 | TFW_SG_F_SCHED_RATIO_PREDICT))
	{
		atomic_set(&ratio->rearm, 0);
		smp_mb__after_atomic();
		del_timer_sync(&ratio->timer);
	}

	/* Release all memory allocated for the group. */
	call_rcu_bh(&ratio->rcu, tfw_sched_ratio_cleanup_rcu_cb);
}

static int
tfw_sched_ratio_srvdesc_setup_srv(TfwServer *srv, TfwRatioSrvDesc *srvdesc)
{
	size_t size, ci = 0;
	TfwSrvConn **conn, *srv_conn;

	size = sizeof(TfwSrvConn *) * srv->conn_n;
	if (!(srvdesc->conn = kzalloc(size, GFP_KERNEL)))
		return -ENOMEM;

	conn = srvdesc->conn;
	list_for_each_entry(srv_conn, &srv->conn_list, list) {
		if (unlikely(ci++ == srv->conn_n))
			return -EINVAL;
		*conn++ = srv_conn;
	}
	if (unlikely(ci != srv->conn_n))
		return -EINVAL;

	srvdesc->conn_n = srv->conn_n;
	srvdesc->srv = srv;
	atomic64_set(&srvdesc->counter, 0);

	return 0;
}

/**
 * Add a server group to Ratio Scheduler.
 *
 * At the time this function is called the server group is fully formed
 * and populated with all servers and connections.
 *
 * Additional configuration data required for Predictive scheduler are
 * passed via @sg->sched_data.
 */

/* Set up the upstream server descriptors. */
static int
tfw_sched_ratio_srvdesc_setup(TfwSrvGroup *sg, TfwRatio *ratio)
{
	int r;
	size_t si = 0;
	TfwServer *srv;
	TfwRatioSrvDesc *srvdesc = ratio->srvdesc;

	list_for_each_entry(srv, &sg->srv_list, list) {
		if (unlikely((si++ == sg->srv_n) || !srv->conn_n
			     || list_empty(&srv->conn_list)))
			return -EINVAL;
		if ((r = tfw_sched_ratio_srvdesc_setup_srv(srv, srvdesc)))
			return r;
		++srvdesc;
	}
	if (unlikely(si != sg->srv_n))
		return -EINVAL;

	return 0;
}

static TfwRatio *
tfw_sched_ratio_add_grp_common(TfwSrvGroup *sg)
{
	int ret;
	size_t size;
	TfwRatio *ratio;
	TfwRatioData *rtodata;

	TFW_DBG2("%s: SG=[%s]\n", __func__, sg->name);

	size = sizeof(TfwRatio) + sizeof(TfwRatioSrvDesc) * sg->srv_n;
	if (!(ratio = kzalloc(size, GFP_KERNEL)))
		return NULL;

	ratio->srv_n = sg->srv_n;
	ratio->psidx = sg->flags & TFW_SG_M_PSTATS_IDX;

	ratio->srvdesc = (TfwRatioSrvDesc *)(ratio + 1);
	if ((ret = tfw_sched_ratio_srvdesc_setup(sg, ratio)))
		goto cleanup;

	if (!(rtodata = tfw_sched_ratio_rtodata_get(ratio)))
		goto cleanup;
	rcu_assign_pointer(ratio->rtodata, rtodata);

	return ratio;

cleanup:
	tfw_sched_ratio_cleanup(ratio);
	return NULL;
}

static TfwRatio *
tfw_sched_ratio_add_grp_static(TfwSrvGroup *sg)
{
	TfwRatio *ratio;

	if (!(ratio = tfw_sched_ratio_add_grp_common(sg)))
		return ratio;

	/* Calculate the static ratio data for each server. */
	tfw_sched_ratio_calc_static(ratio, ratio->rtodata);

	return ratio;
}

static TfwRatio *
tfw_sched_ratio_add_grp_dynamic(TfwSrvGroup *sg, void *arg)
{
	TfwRatio *ratio;
	TfwSchrefPredict *schref = arg;

	TFW_DBG2("%s: SG=[%s]\n", __func__, sg->name);

	if (!(ratio = tfw_sched_ratio_add_grp_common(sg)))
		return ratio;

	/* Set up the necessary workspace for predictive scheduler. */
	if (sg->flags & TFW_SG_F_SCHED_RATIO_PREDICT) {
		size_t size, slot_n;
		TfwRatioHstUnit *hunit;
		TfwRatioHstData *hdata;
		TfwRatioHstDesc *hdesc, *hdesc_end;

		BUG_ON(!schref);

		slot_n = schref->past * schref->rate;
		size = sizeof(TfwRatioHstData)
		       + sizeof(TfwRatioHstDesc) * sg->srv_n
		       + sizeof(TfwRatioHstUnit) * sg->srv_n * slot_n;
		if (!(ratio->hstdata = kzalloc(size, GFP_KERNEL)))
			goto cleanup;

		hdata = ratio->hstdata;
		hdata->hstdesc = (TfwRatioHstDesc *)(hdata + 1);
		hdata->slot_n = slot_n;
		hdata->ahead = schref->ahead * schref->rate;

		hdesc_end = hdata->hstdesc + sg->srv_n;
		hunit = (TfwRatioHstUnit *)hdesc_end;
		for (hdesc = hdata->hstdesc; hdesc < hdesc_end; ++hdesc) {
			hdesc->hist = hunit;
			hunit += slot_n;
		}
	}

	/*
	 * Calculate the initial ratio data for each server. That's
	 * based on equal initial (default) weights that are set by
	 * the configuration processing routines.
	 */
	tfw_sched_ratio_calc_static(ratio, ratio->rtodata);

	/* Set up periodic re-calculation of ratios. */
	if (sg->flags & TFW_SG_F_SCHED_RATIO_DYNAMIC) {
		ratio->intvl = TFW_SCHED_RATIO_INTVL;
		atomic_set(&ratio->rearm, 1);
		smp_mb__after_atomic();
		setup_timer(&ratio->timer,
			    tfw_sched_ratio_dynamic_tmfn, (unsigned long)ratio);
		mod_timer(&ratio->timer, jiffies + ratio->intvl);
	} else if (sg->flags & TFW_SG_F_SCHED_RATIO_PREDICT) {
		ratio->intvl = msecs_to_jiffies(1000 / schref->rate);
		atomic_set(&ratio->rearm, 1);
		smp_mb__after_atomic();
		setup_timer(&ratio->timer,
			    tfw_sched_ratio_predict_tmfn, (unsigned long)ratio);
		mod_timer(&ratio->timer, jiffies + ratio->intvl);
	}

	return ratio;

cleanup:
	tfw_sched_ratio_cleanup(ratio);
	return NULL;
}

void
tfw_sched_ratio_set_sched_data(TfwSrvGroup *sg, TfwRatio *ratio)
{
	size_t i;

	if (!ratio)
		return;

	for (i = 0; i < ratio->srv_n; ++i) {
		TfwRatioSrvDesc *srvdesc = &ratio->srvdesc[i];

		rcu_assign_pointer(srvdesc->srv->sched_data, srvdesc);
	}
	rcu_assign_pointer(sg->sched_data, ratio);
}

static int
tfw_sched_ratio_add_grp(TfwSrvGroup *sg, void *arg)
{
	TfwRatio *ratio = NULL;

	if (unlikely(!sg->srv_n || list_empty(&sg->srv_list)))
		return -EINVAL;

	switch (sg->flags & TFW_SG_M_SCHED_RATIO_TYPE) {
	case TFW_SG_F_SCHED_RATIO_STATIC:
		ratio = tfw_sched_ratio_add_grp_static(sg);
		break;
	case TFW_SG_F_SCHED_RATIO_DYNAMIC:
	case TFW_SG_F_SCHED_RATIO_PREDICT:
		ratio = tfw_sched_ratio_add_grp_dynamic(sg, arg);
		break;
	default:
		return -EINVAL;
	}
	tfw_sched_ratio_set_sched_data(sg, ratio);

	return ratio ? 0 : -EINVAL;
}

static int
tfw_sched_ratio_add_srv(TfwServer *srv)
{
	TfwRatioSrvDesc *srvdesc = rcu_dereference_bh_check(srv->sched_data, 1);
	int r;

	if (unlikely(srvdesc))
		return -EEXIST;

	if (!(srvdesc = kzalloc(sizeof(TfwRatioSrvDesc), GFP_KERNEL)))
		return -ENOMEM;
	if ((r = tfw_sched_ratio_srvdesc_setup_srv(srv, srvdesc)))
		return r;

	rcu_assign_pointer(srv->sched_data, srvdesc);

	return 0;
}

static void
tfw_sched_ratio_put_srv_data(struct rcu_head *rcu)
{
	TfwRatioSrvDesc *srvdesc = container_of(rcu, TfwRatioSrvDesc, rcu);
	kfree(srvdesc);
}

static void
tfw_sched_ratio_del_srv(TfwServer *srv)
{
	TfwRatioSrvDesc *srvdesc = rcu_dereference_bh_check(srv->sched_data, 1);

	RCU_INIT_POINTER(srv->sched_data, NULL);
	if (srvdesc)
		call_rcu_bh(&srvdesc->rcu, tfw_sched_ratio_put_srv_data);
}

static TfwScheduler tfw_sched_ratio = {
	.name		= "ratio",
	.list		= LIST_HEAD_INIT(tfw_sched_ratio.list),
	.add_grp	= tfw_sched_ratio_add_grp,
	.del_grp	= tfw_sched_ratio_del_grp,
	.add_srv	= tfw_sched_ratio_add_srv,
	.del_srv	= tfw_sched_ratio_del_srv,
	.sched_sg_conn	= tfw_sched_ratio_sched_sg_conn,
	.sched_srv_conn	= tfw_sched_ratio_sched_srv_conn,
};

int
tfw_sched_ratio_init(void)
{
	TFW_DBG("%s: init\n", tfw_sched_ratio.name);
	return tfw_sched_register(&tfw_sched_ratio);
}
module_init(tfw_sched_ratio_init);

void
tfw_sched_ratio_exit(void)
{
	TFW_DBG("%s: exit\n", tfw_sched_ratio.name);

	/* Wait for outstanding RCU callbacks to complete. */
	rcu_barrier_bh();
	tfw_sched_unregister(&tfw_sched_ratio);
}
module_exit(tfw_sched_ratio_exit);<|MERGE_RESOLUTION|>--- conflicted
+++ resolved
@@ -861,7 +861,6 @@
 	TfwRatioSrvDesc *srvdesc;
 	TfwSrvConn *srv_conn = NULL;
 
-<<<<<<< HEAD
 	/*
 	 * Bypass the suspend checking if connection is needed for
 	 * helth monitoring of backend server.
@@ -870,12 +869,8 @@
 	    && tfw_srv_suspended(srv))
 		return NULL;
 
-	rcu_read_lock();
-	srvdesc = rcu_dereference(srv->sched_data);
-=======
 	rcu_read_lock_bh();
 	srvdesc = rcu_dereference_bh(srv->sched_data);
->>>>>>> a33aa99c
 	if (unlikely(!srvdesc))
 		goto done;
 
